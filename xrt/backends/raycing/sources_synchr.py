﻿# -*- coding: utf-8 -*-
__author__ = "Konstantin Klementiev", "Roman Chernikov"
__date__ = "20 Sep 2016"
import os
import sys
#import pickle
import numpy as np
from scipy import optimize
from scipy import special
from scipy.interpolate import interp1d
import inspect
import time

from .. import raycing
from . import myopencl as mcl
from .sources_beams import Beam, allArguments
from .physconsts import E0, C, M0, EV2ERG, K2B, SIE0, EMC,\
    SIM0, FINE_STR, PI, PI2, SQ2, SQ3, SQPI, E2W, E2WC, CHeVcm, CH, CHBAR

try:
    import pyopencl as cl  # analysis:ignore
    isOpenCL = True
    os.environ['PYOPENCL_COMPILER_OUTPUT'] = '1'
except ImportError:
    isOpenCL = False

# _DEBUG replaced with raycing._VERBOSITY_

class SourceBase:
    """Base class for the Synchrotron Sources. Not to be called explicitly."""

    hiddenParams = ['eN', 'nx', 'nz']

    def __init__(self, bl=None, name='GenericSource', center=(0, 0, 0),
                 nrays=raycing.nrays,
                 eE=6.0, eI=0.1, eEspread=0., eSigmaX=None, eSigmaZ=None,
                 eEpsilonX=1., eEpsilonZ=0.01, betaX=9., betaZ=2.,
                 eMin=5000., eMax=15000., distE='eV',
                 xPrimeMax=0.5, zPrimeMax=0.5, R0=None,
                 uniformRayDensity=False, filamentBeam=False,
                 pitch=0, yaw=0, eN=51, nx=25, nz=25):
        u"""
        .. warning::
            If you change any undulator parameter outside of the constructor,
            invoke ``your_undulator_instance.reset()``.

        *bl*: instance of :class:`~xrt.backends.raycing.BeamLine`
            Container for beamline elements. Sourcess are added to its
            `sources` list.

        *name*: str
            User-specified name, can be used for diagnostics output.

        *center*: tuple of 3 floats
            3D point in global system.

        *nrays*: int
            The number of rays sampled in one iteration.

        *eE*: float
            Electron beam energy (GeV).

        *eI*: float
            Electron beam current (A).

        *eEspread*: float
            Energy spread relative to the beam energy, rms.

        *eSigmaX*, *eSigmaZ*: float
            rms horizontal and vertical electron beam sizes (µm).
            Alternatively, betatron functions can be specified instead of the
            electron beam sizes.

        *eEpsilonX*, *eEpsilonZ*: float
            Horizontal and vertical electron beam emittance (nm rad).

        *betaX*, *betaZ*:
            Betatron function (m). Alternatively, beam size can be specified.

        *R0*: float
            Distance center-to-screen for the near field calculations (mm).
            If None, the far field approximation (i.e. "usual" calculations) is
            used.

        *eMin*, *eMax*: float
            Minimum and maximum photon energy (eV). Used as band width for flux
            calculation.

        *distE*: 'eV' or 'BW'
            The resulted flux density is per 1 eV or 0.1% bandwidth. For ray
            tracing 'eV' is used.

        *xPrimeMax*, *zPrimeMax*:
            Horizontal and vertical acceptance (mrad).

            .. note::
                The Monte Carlo sampling of the rays having their density
                proportional to the beam intensity can be extremely inefficient
                for sharply peaked distributions, like the undulator angular
                density distribution. It is therefore very important to
                restrict the sampled angular acceptance down to very small
                angles. Use this source only with reasonably small *xPrimeMax*
                and *zPrimeMax*!

            .. warning::
                If you change these parameters outside of the constructor,
                interpret them in *rad*; in the constructor they are given in
                *mrad*. This awkwardness is kept for version compatibility.

        *uniformRayDensity*: bool
            If True, the radiation is sampled uniformly but with varying
            amplitudes, otherwise with the density proportional to intensity
            and with constant amplitudes. Required as True for wave propagation
            calculations. False is usual for ray-tracing.

        *filamentBeam*: bool
            If True the source generates coherent monochromatic wavefronts.
            Required as True for the wave propagation calculations in partially
            coherent regime.

        *pitch*, *yaw*: float
            rotation angles around x and z axis. Useful for canted sources.


        """
        self.bl = bl
        if bl is not None:
            if self not in bl.sources:
                bl.sources.append(self)
                self.ordinalNum = len(bl.sources)
        raycing.set_name(self, name)

        if bl is not None:
            if self.bl.flowSource != 'Qook':
                bl.oesDict[self.name] = [self, 0]

        self.center = center  # 3D point in global system
        self._pitch = raycing.auto_units_angle(pitch)
        self._yaw = raycing.auto_units_angle(yaw)
        self.nrays = np.long(nrays)

        self.R0 = R0
        self.distE = distE
        self.uniformRayDensity = uniformRayDensity
        self.filamentBeam = filamentBeam

        self._eE = float(eE)
        self.gamma = self._eE * 1e9 * EV2ERG / (M0 * C**2)
        self.gamma2 = self.gamma**2
        self.eEspread = eEspread
        self.eI = float(eI)

        self._eEpsilonX = eEpsilonX * 1e-6  # input in nmrad
        self._eEpsilonZ = eEpsilonZ * 1e-6  # input in nmrad
        self.dx = eSigmaX * 1e-3 if eSigmaX else None  # input in mkm
        self.dz = eSigmaZ * 1e-3 if eSigmaZ else None  # input in mkm
        self._eMin = float(eMin)
        self._eMax = float(eMax)

        # Beam size and divergence conversion
        if isinstance(xPrimeMax, (tuple, list)):
            # if units are not provided, we expect mrad here
            xPrimeMax = [raycing.auto_units_angle(xPrimeMax[0],
                                                  defaultFactor=1e-3),
                         raycing.auto_units_angle(xPrimeMax[-1],
                                                  defaultFactor=1e-3)]
            self._xPrimeMin, self._xPrimeMax = min(xPrimeMax), max(xPrimeMax)
        elif isinstance(xPrimeMax, raycing.basestring):
            self._xPrimeMax = abs(raycing.auto_units_angle(xPrimeMax))
            self._xPrimeMin = -self._xPrimeMax
        else:
            self._xPrimeMax = abs(xPrimeMax) * 1e-3
            self._xPrimeMin = -self._xPrimeMax


        if isinstance(zPrimeMax, (tuple, list)):
            # if units are not provided, we expect mrad here
            zPrimeMax = [raycing.auto_units_angle(zPrimeMax[0],
                                                  defaultFactor=1e-3),
                         raycing.auto_units_angle(zPrimeMax[-1],
                                                  defaultFactor=1e-3)]
            self._zPrimeMin, self._zPrimeMax = min(zPrimeMax), max(zPrimeMax)
        elif isinstance(zPrimeMax, raycing.basestring):
            self._zPrimeMax = abs(raycing.auto_units_angle(zPrimeMax))
            self._zPrimeMin = -self._zPrimeMax
        else:
            self._zPrimeMax = abs(zPrimeMax) * 1e-3
            self._zPrimeMin = -self._zPrimeMax

        self._betaX = betaX * 1e3 if betaX else None  # input in m
        self._betaZ = betaZ * 1e3 if betaX else None  # input in m
        if (self.dx is not None) and (self._betaX is None):
            self._betaX = self.dx**2 / self._eEpsilonX if self._eEpsilonX\
                else 0.
        if (self.dz is not None) and (self._betaZ is None):
            self._betaZ = self.dz**2 / self._eEpsilonZ if self._eEpsilonZ\
                else 0.

        if (self.dx is None) and (self._betaX is not None):
            self.dx = np.sqrt(self._eEpsilonX*self._betaX)
        elif (self.dx is None) and (self._betaX is None):
            print("Set either dx or betaX!")
        if (self.dz is None) and (self._betaZ is not None):
            self.dz = np.sqrt(self._eEpsilonZ*self._betaZ)
        elif (self.dz is None) and (self._betaZ is None):
            print("Set either dz or betaZ!")

        dxprime, dzprime = None, None
        if dxprime:
            self.dxprime = dxprime
        else:
            self.dxprime = self._eEpsilonX / self.dx if self.dx > 0\
                else 0.  # [rad]
        if dzprime:
            self.dzprime = dzprime
        else:
            self.dzprime = self._eEpsilonZ / self.dz if self.dz > 0\
                else 0.  # [rad]
        if raycing._VERBOSITY_ > 10:
            print('Beam horz. size dx = {0} mm'.format(self.dx))
            print('Beam vert. size dz = {0} mm'.format(self.dz))
            print('Beam horz. diverg. dxprime = {0} rad'.format(self.dxprime))
            print('Beam vert. diverg. dzprime = {0} rad'.format(self.dzprime))

        # Left here for compatibility
        self.eN = eN + 1
        self.nx = 2*nx + 1
        self.nz = 2*nz + 1

        self.needReset = True

    @property
    def pitch(self):
        return self._pitch

    @pitch.setter
    def pitch(self, pitch):
        self._pitch = raycing.auto_units_angle(pitch)

    @property
    def yaw(self):
        return self._yaw

    @yaw.setter
    def yaw(self, yaw):
        self._yaw = raycing.auto_units_angle(yaw)

    @property
    def eSigmaX(self):
        return self.dx * 1e3  # returns in mkm

    @eSigmaX.setter
    def eSigmaX(self, eSigmaX):
        self.dx = eSigmaX * 1e-3  # conversion from mkm to mm

    @property
    def eSigmaZ(self):
        return self.dz * 1e3  # returns in mkm

    @eSigmaZ.setter
    def eSigmaZ(self, eSigmaZ):
        self.dz = eSigmaZ * 1e-3  # conversion from mkm to mm

    @property
    def eEpsilonX(self):
        return self._eEpsilonX * 1e6  # returns in nmrad

    @eEpsilonX.setter
    def eEpsilonX(self, eEpsilonX):
        self._eEpsilonX = eEpsilonX * 1e-6  # conversion from nmrad to mmrad
        self.dx = np.sqrt(self._eEpsilonX * self._betaX)
        self.dxprime = self._eEpsilonX / self.dx if self.dx > 0 else 0

    @property
    def eEpsilonZ(self):
        return self._eEpsilonZ * 1e6  # returns in nmrad

    @eEpsilonZ.setter
    def eEpsilonZ(self, eEpsilonZ):
        self._eEpsilonZ = eEpsilonZ * 1e-6  # conversion from nmrad to mmrad
        self.dz = np.sqrt(self._eEpsilonZ * self._betaZ)
        self.dzprime = self._eEpsilonZ / self.dz if self.dz > 0 else 0

    @property
    def betaX(self):
        return self._betaX * 1e-3  # returns in m

    @betaX.setter
    def betaX(self, betaX):
        self._betaX = betaX * 1e3  # conversion from m to mm
        self.dx = np.sqrt(self._eEpsilonX * self._betaX)
        self.dxprime = self._eEpsilonX / self.dx if self.dx > 0 else 0

    @property
    def betaZ(self):
        return self._betaZ * 1e-3  # returns in m

    @betaZ.setter
    def betaZ(self, betaZ):
        self._betaZ = betaZ * 1e3  # conversion from m to mm
        self.dz = np.sqrt(self._eEpsilonZ * self._betaZ)
        self.dzprime = self._eEpsilonZ / self.dz if self.dz > 0 else 0

    @property
    def eMin(self):
        return self._eMin

    @eMin.setter
    def eMin(self, eMin):
        self._eMin = eMin
        self.needReset = True
        # Need to recalculate the integration parameters

    @property
    def eMax(self):
        return self._eMax

    @eMax.setter
    def eMax(self, eMax):
        self._eMax = eMax
        self.needReset = True
        # Need to recalculate the integration parameters

    @property
    def xPrimeMax(self):
        return self._xPrimeMax * 1e3  # return in mrad

    @xPrimeMax.setter
    def xPrimeMax(self, xPrimeMax):
        if isinstance(xPrimeMax, (tuple, list)):
            # if units are not provided, we expect mrad here
            xPrimeMax = [raycing.auto_units_angle(xPrimeMax[0],
                                                  defaultFactor=1e-3),
                         raycing.auto_units_angle(xPrimeMax[-1],
                                                  defaultFactor=1e-3)]
            self._xPrimeMin, self._xPrimeMax = min(xPrimeMax), max(xPrimeMax)
        elif isinstance(xPrimeMax, raycing.basestring):
            self._xPrimeMax = abs(raycing.auto_units_angle(xPrimeMax))
            self._xPrimeMin = -self._xPrimeMax
        else:
            self._xPrimeMax = abs(xPrimeMax) * 1e-3
            self._xPrimeMin = -self._xPrimeMax

    @property
    def zPrimeMax(self):
        return self._zPrimeMax * 1e3  # return in mrad

    @zPrimeMax.setter
    def zPrimeMax(self, zPrimeMax):
        if isinstance(zPrimeMax, (tuple, list)):
            # if units are not provided, we expect mrad here
            zPrimeMax = [raycing.auto_units_angle(zPrimeMax[0],
                                                  defaultFactor=1e-3),
                         raycing.auto_units_angle(zPrimeMax[-1],
                                                  defaultFactor=1e-3)]
            self._zPrimeMin, self._zPrimeMax = min(zPrimeMax), max(zPrimeMax)
        elif isinstance(zPrimeMax, raycing.basestring):
            self._zPrimeMax = abs(raycing.auto_units_angle(zPrimeMax))
            self._zPrimeMin = -self._zPrimeMax
        else:
            self._zPrimeMax = abs(zPrimeMax) * 1e-3
            self._zPrimeMin = -self._zPrimeMax

    @property
    def eE(self):
        return self._eE

    @eE.setter
    def eE(self, eE):
        self._eE = float(eE)
        self.gamma = self._eE * 1e9 * EV2ERG / (M0 * C**2)
        self.gamma2 = self.gamma**2
        self.needReset = True
        # Need to recalculate the integration parameters

    @property
    def R0(self):
        return self._R0

    @R0.setter
    def R0(self, R0):
        self._R0 = R0
        self.needReset = True
        # Need to recalculate the integration parameters

    def _reset_limits(self):
        if not self._xPrimeMax:
            print("No Theta range specified, using default +/- 1 mrad")
            self._xPrimeMax = 1e-3
            self._xPrimeMin = -1e-3
        if not self._zPrimeMax:
            print("No Psi range specified, using default +/- 1 mrad")
            self._zPrimeMax = 1e-3
            self._zPrimeMin = -1e-3

        # Limits corrected for divergence
#        print(self._xPrimeMax, self.dxprime)
        self.Theta_min = float(self._xPrimeMin-self.dxprime)
        self.Theta_max = float(self._xPrimeMax+self.dxprime)
        self.Psi_min = float(self._zPrimeMin-self.dzprime)
        self.Psi_max = float(self._zPrimeMax+self.dzprime)
        self.E_min = float(min(self.eMin, self.eMax))
        self.E_max = float(max(self.eMin, self.eMax))

        try:  # Left here for compatibility
            self.dE = (self.E_max - self.E_min) / float(self.eN - 1)
            self.dTheta = (self.Theta_max - self.Theta_min) / float(self.nx - 1)
            self.dPsi = (self.Psi_max - self.Psi_min) / float(self.nz - 1)
        except:
            pass

    def _reset_integration_grid(self):
        """To be redefined in the subclass"""
        pass

    def reset(self):
        """This method is invoked after certain changes in the source
        parameters."""

        self.needReset = False
        self._reset_limits()
        self._reset_integration_grid()

        if self.filamentBeam and not hasattr(self, 'dimExy'):
            rMax = self.nrays
            rE = np.random.uniform(self.E_min, self.E_max, rMax)
            rTheta = np.random.uniform(self.Theta_min, self.Theta_max, rMax)
            rPsi = np.random.uniform(self.Psi_min, self.Psi_max, rMax)
            tmpEspread = self.eEspread
            self.eEspread = 0
            DistI = self.build_I_map(rE, rTheta, rPsi)[0]
            self.Imax = np.max(DistI) * 1.2
            self.nrepmax = np.floor(rMax / len(np.where(
                self.Imax * np.random.rand(rMax) < DistI)[0]))
            self.eEspread = tmpEspread
        else:
            self.Imax = 0.
        """Preparing to calculate the total flux integral"""
        self.xzE = (self.E_max - self.E_min) *\
            (self.Theta_max - self.Theta_min) *\
            (self.Psi_max - self.Psi_min)
        self.fluxConst = self.Imax * self.xzE
#        print(self.Imax, self.xzE, self.fluxConst, self.nrepmax)

    def build_I_map(self):
        """Used to calculate the intensity. To be redefined in the subclass"""
        pass

    def real_photon_source_sizes(
            self, energy='auto', theta='auto', psi='auto', method='rms'):
        """Returns energy dependent arrays: flux, (dx')², (dz')², dx², dz².
        Depending on *distE* being 'eV' or 'BW', the flux is either in ph/s or
        in ph/s/0.1%BW, being integrated over the specified theta and psi
        ranges. The squared angular and linear photon source sizes are
        variances, i.e. squared sigmas. The latter two (linear sizes) are in
        mm**2.
        """
        if isinstance(energy, str):  # i.e. if 'auto'
            energy = np.mgrid[self.E_min:self.E_max + 0.5*self.dE:self.dE]

        if isinstance(theta, str):
            theta = np.mgrid[
                self.Theta_min:self.Theta_max + 0.5*self.dTheta:self.dTheta]

        if isinstance(psi, str):
            psi = np.mgrid[self.Psi_min:self.Psi_max + 0.5*self.dPsi:self.dPsi]

        tomesh = [energy, theta, psi]
        sh = [len(energy), len(theta), len(psi)]
        if self.eEspread > 0:
            spr = np.linspace(-3, 3, 13)
            dgamma = self.gamma * spr * self.eEspread
            wspr = np.exp(-0.5 * spr**2)
            wspr /= wspr.sum()
            tomesh.append(dgamma)
            sh.append(len(dgamma))

        mesh = np.meshgrid(*tomesh, indexing='ij')
        xE, xTheta, xPsi = mesh[0].ravel(), mesh[1].ravel(), mesh[2].ravel()
        xG = mesh[3].ravel() if self.eEspread > 0 else None

        res = self.build_I_map(xE, xTheta, xPsi, dg=xG)
        Es = res[1].reshape(sh)
        Ep = res[2].reshape(sh)
        if self.eEspread > 0:
            ws = wspr[np.newaxis, np.newaxis, np.newaxis, :]
            Is = ((Es*np.conj(Es)).real * ws).sum(axis=3)
            Ip = ((Ep*np.conj(Ep)).real * ws).sum(axis=3)
        else:
            Is = (Es*np.conj(Es)).real
            Ip = (Ep*np.conj(Ep)).real
        dtheta, dpsi = theta[1] - theta[0], psi[1] - psi[0]
        I0 = (Is.astype(float) + Ip.astype(float))
        flux = I0.sum(axis=(1, 2)) * dtheta * dpsi
        theta2, psi2 = self._get_2D_sizes(
            I0, flux, theta, psi, dtheta, dpsi, method)

        EsFT = np.fft.fftshift(np.fft.fft2(Es), axes=(1, 2)) * dtheta * dpsi
        EpFT = np.fft.fftshift(np.fft.fft2(Ep), axes=(1, 2)) * dtheta * dpsi
        thetaFT = np.fft.fftshift(np.fft.fftfreq(len(theta), d=dtheta))
        psiFT = np.fft.fftshift(np.fft.fftfreq(len(psi), d=dpsi))
        dthetaFT, dpsiFT = thetaFT[1] - thetaFT[0], psiFT[1] - psiFT[0]
        if self.eEspread > 0:
            ws = wspr[np.newaxis, np.newaxis, np.newaxis, :]
            IsFT = ((EsFT*np.conj(EsFT)).real * ws).sum(axis=3)
            IpFT = ((EpFT*np.conj(EpFT)).real * ws).sum(axis=3)
        else:
            IsFT = (EsFT*np.conj(EsFT)).real
            IpFT = (EpFT*np.conj(EpFT)).real
        I0FT = (IsFT.astype(float) + IpFT.astype(float))
        fluxFT = I0FT.sum(axis=(1, 2)) * dthetaFT * dpsiFT
        # flux equals fluxFT, check it:
#        print(flux)
#        print(fluxFT)
        k = energy / CH * 1e7  # in 1/mm
        dx2, dz2 = self._get_2D_sizes(
            I0FT, fluxFT, thetaFT, psiFT, dthetaFT, dpsiFT, method, k)

        return flux, theta2, psi2, dx2, dz2

    def _get_2D_sizes(
            self, I0, flux, theta, psi, dtheta, dpsi, method, k=None):
        if method == 'rms':
            theta2 = (I0 * (theta[np.newaxis, :, np.newaxis])**2).sum(
                axis=(1, 2)) * dtheta * dpsi / flux
            psi2 = (I0 * (psi[np.newaxis, np.newaxis, :])**2).sum(
                axis=(1, 2)) * dtheta * dpsi / flux
        elif isinstance(method, float):  # 0 < method < 1
            theta2 = self._get_1D_size(I0, flux, theta, dtheta, 1, method)
            psi2 = self._get_1D_size(I0, flux, psi, dpsi, 2, method)
        else:
            raise ValueError('unknown method!')
        if k is not None:
            theta2 *= k**(-2)
            psi2 *= k**(-2)
        return theta2, psi2

    def _get_1D_size(self, I0, flux, ang, dang, axis, method):
        ang2 = np.zeros(I0.shape[0])
        if axis == 1:
            angCutI0 = I0[:, I0.shape[1]//2:, I0.shape[2]//2].squeeze()
        elif axis == 2:
            angCutI0 = I0[:, I0.shape[1]//2, I0.shape[2]//2:].squeeze()
        angCumFlux = (angCutI0*ang[np.newaxis, len(ang)//2:]).cumsum(axis=1)\
            * 2*np.pi * dang
        for ie, ee in enumerate(flux):
            try:
                argBorder = np.argwhere(angCumFlux[ie, :] > ee*method)[0][0]
            except IndexError:
                ang2[ie] = 0
                continue
            r2a = ang[len(ang)//2+argBorder-1]**2
            va = angCumFlux[ie, argBorder-1]
            r2b = ang[len(ang)//2+argBorder]**2
            vb = angCumFlux[ie, argBorder]
            r2m = (ee*method - va) * (r2b-r2a) / (vb-va) + r2a
            ang2[ie] = r2m
        return ang2

    def tanaka_kitamura_Qa2(self, x, eps=1e-6):
        """Squared Q_a function from Tanaka and Kitamura J. Synchrotron Rad. 16
        (2009) 380–386, Eq(17). The argument is normalized energy spread by
        Eq(13)."""
        ret = np.ones_like(x, dtype=float)
        xarr = np.array(x)
#        ret[x <= eps] = 1  # ret already holds ones
        y = SQ2 * xarr[xarr > eps]
        y2 = y**2
        ret[x > eps] = y2 / (np.exp(-y2) + SQPI*y*special.erf(y) - 1)
        return ret

    def multi_electron_stack(self, energy='auto', theta='auto', psi='auto',
                             harmonic=None, withElectronDivergence=True):
        """Returns Es and Ep in the shape (energy, theta, psi, [harmonic]).
        Along the 0th axis (energy) are stored "macro-electrons" that emit at
        the photon energy given by *energy* (constant or variable) onto the
        angular mesh given by *theta* and *psi*. The transverse field from each
        macro-electron gets individual random angular offsets dtheta and dpsi
        within the emittance distribution if *withElectronDivergence* is True
        and an individual random shift to gamma within the energy spread.
        The parameter self.filamentBeam is irrelevant for this method."""
        if isinstance(energy, str):  # i.e. if 'auto'
            energy = np.mgrid[self.E_min:self.E_max + 0.5*self.dE:self.dE]
        nmacroe = 1 if len(np.array(energy).shape) == 0 else len(energy)

        if isinstance(theta, str):
            theta = np.mgrid[
                self.Theta_min:self.Theta_max + 0.5*self.dTheta:self.dTheta]

        if isinstance(psi, str):
            psi = np.mgrid[self.Psi_min:self.Psi_max + 0.5*self.dPsi:self.dPsi]

        if harmonic is None:
            xH = None
            tomesh = energy, theta, psi
        else:
            tomesh = energy, theta, psi, harmonic
        mesh = np.meshgrid(*tomesh, indexing='ij')
        if withElectronDivergence and self.dxprime > 0:
            dthe = np.random.normal(0, self.dxprime, nmacroe)
            if harmonic is None:
                mesh[1][:, ...] += dthe[:, np.newaxis, np.newaxis]
            else:
                mesh[1][:, ...] += dthe[:, np.newaxis, np.newaxis, np.newaxis]
        if withElectronDivergence and self.dzprime > 0:
            dpsi = np.random.normal(0, self.dzprime, nmacroe)
            if harmonic is None:
                mesh[2][:, ...] += dpsi[:, np.newaxis, np.newaxis]
            else:
                mesh[2][:, ...] += dpsi[:, np.newaxis, np.newaxis, np.newaxis]

        if self.eEspread > 0:
            spr = np.random.normal(0, self.eEspread, nmacroe) * self.gamma
            dgamma = np.zeros_like(mesh[0])
            if harmonic is None:
                dgamma[:, ...] = spr[:, np.newaxis, np.newaxis]
            else:
                dgamma[:, ...] = spr[:, np.newaxis, np.newaxis, np.newaxis]
            xdGamma = dgamma.ravel()
        else:
            xdGamma = 0

        xE, xTheta, xPsi = mesh[0].ravel(), mesh[1].ravel(), mesh[2].ravel()
        if harmonic is not None:
            xH = mesh[3].ravel()

        if harmonic is None:
            sh = nmacroe, len(theta), len(psi)
        else:
            sh = nmacroe, len(theta), len(psi), len(harmonic)
        res = self.build_I_map(xE, xTheta, xPsi, xH, xdGamma)
        Es = res[1].reshape(sh)
        Ep = res[2].reshape(sh)
        return Es, Ep

    def intensities_on_mesh(self, energy='auto', theta='auto', psi='auto',
                            harmonic=None,
                            eSpreadSigmas=3.5, eSpreadNSamples=36):
        """Returns the Stokes parameters in the shape (energy, theta, psi,
        [harmonic]), with *theta* being the horizontal mesh angles and *psi*
        the vertical mesh angles. Each one of the input parameters is a 1D
        array of an individually selectable length.

        .. note::
           We do not provide any internal mesh optimization, as mesh functions
           are not our core objectives. In particular, the angular meshes must
           be wider than the electron beam divergences in order to convolve the
           field distribution with the electron distribution. A warning will be
           printed (new in version 1.3.4) if the requested meshes are too
           narrow.

        """
        if isinstance(energy, str):  # i.e. if 'auto'
            energy = np.mgrid[self.E_min:self.E_max + 0.5*self.dE:self.dE]

        if isinstance(theta, str):
            theta = np.mgrid[
                self.Theta_min:self.Theta_max + 0.5*self.dTheta:self.dTheta]

        if isinstance(psi, str):
            psi = np.mgrid[self.Psi_min:self.Psi_max + 0.5*self.dPsi:self.dPsi]

        tomesh = [energy, theta, psi]
        if harmonic is not None:
            tomesh.append(harmonic)
            iharmonic = len(tomesh)-1
        else:
            iharmonic = None
        if self.eEspread > 0:
            spr = np.linspace(-eSpreadSigmas, eSpreadSigmas, eSpreadNSamples)
            dgamma = self.gamma * spr * self.eEspread
            wspr = np.exp(-0.5 * spr**2)
            wspr /= wspr.sum()
            tomesh.append(dgamma)
            ispread = len(tomesh)-1
        else:
            ispread = None

        mesh = np.meshgrid(*tomesh, indexing='ij')
        xE, xTheta, xPsi = mesh[0].ravel(), mesh[1].ravel(), mesh[2].ravel()
        sh = [len(energy), len(theta), len(psi)]
        if iharmonic:
            xH = mesh[iharmonic].ravel()
            sh.append(len(harmonic))
        else:
            xH = None
        if ispread:
            xG = mesh[ispread].ravel()
            sh.append(len(dgamma))
        else:
            xG = None

        res = self.build_I_map(xE, xTheta, xPsi, xH, xG)
        Es = res[1].reshape(sh)
        Ep = res[2].reshape(sh)
        if ispread:
            if iharmonic:
                ws = wspr[np.newaxis, np.newaxis, np.newaxis, np.newaxis, :]
            else:
                ws = wspr[np.newaxis, np.newaxis, np.newaxis, :]
            Is = ((Es*np.conj(Es)).real * ws).sum(axis=ispread)
            Ip = ((Ep*np.conj(Ep)).real * ws).sum(axis=ispread)
            Isp = (Es*np.conj(Ep) * ws).sum(axis=ispread)
        else:
            Is = (Es*np.conj(Es)).real
            Ip = (Ep*np.conj(Ep)).real
            Isp = Es*np.conj(Ep)
        self.Is = Is.astype(float)
        self.Ip = Ip.astype(float)
        self.Isp = Isp.astype(complex)

        s0 = self.Is + self.Ip
        s1 = self.Is - self.Ip
        s2 = 2. * np.real(self.Isp)
        s3 = -2. * np.imag(self.Isp)

        if (self.dxprime > 0 or self.dzprime > 0) and \
                len(theta) > 1 and len(psi) > 1:
            from scipy.ndimage.filters import gaussian_filter
            Sx = self.dxprime / (theta[1] - theta[0])
            Sz = self.dzprime / (psi[1] - psi[0])
#            print(self.dxprime, theta[-1] - theta[0], Sx, len(theta))
#            print(self.dzprime, psi[-1] - psi[0], Sz, len(psi))
            if Sx > len(theta)//4:  # ±2σ
                print("************* Warning ***********************")
                print("Your theta mesh is too narrow!")
                print("It must be wider than the electron beam width")
                print("*********************************************")
            if self.xPrimeMax < theta.max():
                print("************* Warning ****************************")
                print("Your xPrimeMax is too small!")
                print("It must be bigger than theta.max()")
                if hasattr(self, 'xPrimeMaxAutoReduce'):
                    if self.xPrimeMaxAutoReduce:
                        print("You probably need to set "
                              "xPrimeMaxAutoReduce=False")
                print("**************************************************")
            if Sz > len(psi)//4:  # ±2σ
                print("************* Warning ************************")
                print("Your psi mesh is too narrow!")
                print("It must be wider than the electron beam height")
                print("**********************************************")
            if self.zPrimeMax < psi.max():
                print("************* Warning ****************************")
                print("Your zPrimeMax is too small!")
                print("It must be bigger than psi.max()")
                if hasattr(self, 'zPrimeMaxAutoReduce'):
                    if self.zPrimeMaxAutoReduce:
                        print("You probably need to set "
                              "zPrimeMaxAutoReduce=False")
                print("**************************************************")
            for ie, ee in enumerate(energy):
                if harmonic is None:
                    s0[ie, :, :] = gaussian_filter(s0[ie, :, :], [Sx, Sz])
                    s1[ie, :, :] = gaussian_filter(s1[ie, :, :], [Sx, Sz])
                    s2[ie, :, :] = gaussian_filter(s2[ie, :, :], [Sx, Sz])
                    s3[ie, :, :] = gaussian_filter(s3[ie, :, :], [Sx, Sz])
                else:
                    for ih, hh in enumerate(harmonic):
                        s0[ie, :, :, ih] = gaussian_filter(
                            s0[ie, :, :, ih], [Sx, Sz])
                        s1[ie, :, :, ih] = gaussian_filter(
                            s1[ie, :, :, ih], [Sx, Sz])
                        s2[ie, :, :, ih] = gaussian_filter(
                            s2[ie, :, :, ih], [Sx, Sz])
                        s3[ie, :, :, ih] = gaussian_filter(
                            s3[ie, :, :, ih], [Sx, Sz])

        with np.errstate(divide='ignore'):
            return (s0,
                    np.where(s0, s1 / s0, s0),
                    np.where(s0, s2 / s0, s0),
                    np.where(s0, s3 / s0, s0))

    def get_SIGMA(self, E, onlyOddHarmonics=False):
        return self.dx, self.dz

    def shine(self, toGlobal=True, withAmplitudes=True, fixedEnergy=False,
              wave=None, accuBeam=None):
        u"""
        Returns the source beam. If *toGlobal* is True, the output is in
        the global system. If *withAmplitudes* is True, the resulted beam
        contains arrays Es and Ep with the *s* and *p* components of the
        electric field.

        *fixedEnergy* is either None or a value in eV. If *fixedEnergy* is
        specified, the energy band is not 0.1%BW relative to *fixedEnergy*, as
        probably axpected but is given by (eMax - eMin) of the constructor.

        *wave* and *accuBeam* are used in wave diffraction. *wave* is a Beam
        object and determines the positions of the wave samples. It must be
        obtained by a previous `prepare_wave` run. *accuBeam* is only needed
        with *several* repeats of diffraction integrals when the parameters of
        the filament beam must be preserved for all the repeats.


        .. Returned values: beamGlobal
        """
        if self.needReset:
            self.reset()
        if self.bl is not None:
            try:
                self.bl._alignE = float(self.bl.alignE)
            except ValueError:
                self.bl._alignE = 0.5 * (self.eMin + self.eMax)

        if wave is not None:
            if not hasattr(wave, 'rDiffr'):
                raise ValueError("If you want to use a `wave`, run a" +
                                 " `prepare_wave` before shine!")
            self.uniformRayDensity = True
            mcRays = len(wave.a)
        else:
            mcRays = self.nrays

        if self.uniformRayDensity:
            withAmplitudes = True
        if not self.uniformRayDensity:
            if raycing._VERBOSITY_ > 0:
                print("Rays generation")
        bo = None
        length = 0
        seeded = np.long(0)
        seededI = 0.
        np.seterr(invalid='warn')
        np.seterr(divide='warn')
        if self.filamentBeam:
            if accuBeam is None:
                rsE = np.random.random_sample() * \
                    float(self.E_max - self.E_min) + self.E_min
                rX = self.dx * np.random.standard_normal()
                rZ = self.dz * np.random.standard_normal()
                dtheta = self.dxprime * np.random.standard_normal()
                dpsi = self.dzprime * np.random.standard_normal()
            else:
                rsE = accuBeam.E[0]
                rX = accuBeam.filamentDX
                rZ = accuBeam.filamentDZ
                dtheta = accuBeam.filamentDtheta
                dpsi = accuBeam.filamentDpsi
                seeded = accuBeam.seeded
                seededI = accuBeam.seededI

#        if self.full:
#            if self.filamentBeam:
#                self.theta0 = dtheta
#                self.psi0 = dpsi
#            else:
#                self.theta0 = np.random.normal(0, self.dxprime, mcRays)
#                self.psi0 = np.random.normal(0, self.dzprime, mcRays)

        if fixedEnergy:
            rsE = fixedEnergy
            if (self.E_max-self.E_min) > fixedEnergy*1.1e-3:
                print("Warning: the bandwidth seems too big. "
                      "Specify it by giving eMin and eMax in the constructor.")
        nrep = 0
        rep_condition = True

        while rep_condition:
            seeded += mcRays
            # start_time = time.time()
            if self.filamentBeam or fixedEnergy:
                rE = rsE * np.ones(mcRays)
            else:
                rndg = np.random.rand(mcRays)
                rE = rndg * float(self.E_max - self.E_min) + self.E_min

            if wave is not None:
                self.xzE = (self.E_max - self.E_min)
                if self.filamentBeam:
                    shiftX = rX
                    shiftZ = rZ
                else:
                    shiftX = np.random.normal(
                        0, self.dx, mcRays) if self.dx > 0 else 0
                    shiftZ = np.random.normal(
                        0, self.dz, mcRays) if self.dz > 0 else 0
                x = wave.xDiffr + shiftX
                y = wave.yDiffr
                z = wave.zDiffr + shiftZ
                rDiffr = np.sqrt((x**2 + y**2 + z**2))
                rTheta = x / rDiffr
                rPsi = z / rDiffr
                if self.filamentBeam:
                    rTheta += dtheta
                    rPsi += dpsi
                else:
                    if self.dxprime > 0:
                        rTheta += np.random.normal(0, self.dxprime, mcRays)
                    if self.dzprime > 0:
                        rPsi += np.random.normal(0, self.dzprime, mcRays)
            else:
                rndg = np.random.rand(mcRays)
                rTheta = rndg * (self.Theta_max - self.Theta_min) +\
                    self.Theta_min
                rndg = np.random.rand(mcRays)
                rPsi = rndg * (self.Psi_max - self.Psi_min) + self.Psi_min

            Intensity, mJs, mJp = self.build_I_map(rE, rTheta, rPsi)

            if self.uniformRayDensity:
                seededI += mcRays * self.xzE
            else:
                seededI += Intensity.sum() * self.xzE
            tmp_max = np.max(Intensity)

            if tmp_max > self.Imax:
                self.Imax = tmp_max
                self.fluxConst = self.Imax * self.xzE
                if raycing._VERBOSITY_ > 10:
                    imax = np.argmax(Intensity)
                    print(self.Imax, imax, rE[imax], rTheta[imax], rPsi[imax])
            if self.uniformRayDensity:
                I_pass = slice(None)
                npassed = mcRays
            else:
                rndg = np.random.rand(mcRays)
                I_pass = np.where(self.Imax * rndg < Intensity)[0]
                npassed = len(I_pass)
            if npassed == 0:
                if raycing._VERBOSITY_ > 0:
                    print('No good rays in this seed!', length, 'of',
                          self.nrays, 'rays in total so far...')
                    print(self.Imax, self.E_min, self.E_max,
                          self.Theta_min, self.Theta_max,
                          self.Psi_min, self.Psi_max)
                continue

            if wave is not None:
                bot = wave
            else:
                bot = Beam(npassed, withAmplitudes=withAmplitudes)
            bot.state[:] = 1  # good
            bot.E[:] = rE[I_pass]

            if self.filamentBeam:
                dxR = rX
                dzR = rZ
#                sigma_r2 = self.get_sigma_r2(bot.E)
#                dxR += np.random.normal(0, sigma_r2**0.5, npassed)
#                dzR += np.random.normal(0, sigma_r2**0.5, npassed)
            else:
#                if self.full:
#                    bot.sourceSIGMAx = self.dx
#                    bot.sourceSIGMAz = self.dz
#                    dxR = np.random.normal(0, bot.sourceSIGMAx, npassed)
#                    dzR = np.random.normal(0, bot.sourceSIGMAz, npassed)
#                else:
                bot.sourceSIGMAx, bot.sourceSIGMAz = self.get_SIGMA(
                    bot.E, onlyOddHarmonics=False)
                dxR = np.random.normal(0, bot.sourceSIGMAx, npassed)
                dzR = np.random.normal(0, bot.sourceSIGMAz, npassed)

            if wave is not None:
                wave.rDiffr = np.sqrt(((wave.xDiffr - dxR)**2 + wave.yDiffr**2 +
                               (wave.zDiffr - dzR)**2))
                wave.path[:] = 0
                wave.a[:] = (wave.xDiffr - dxR) / wave.rDiffr
                wave.b[:] = wave.yDiffr / wave.rDiffr
                wave.c[:] = (wave.zDiffr - dzR) / wave.rDiffr
            else:
                bot.x[:] = dxR
                bot.z[:] = dzR
                bot.a[:] = rTheta[I_pass]
                bot.c[:] = rPsi[I_pass]

                if True: #not self.full:
                    if self.filamentBeam:
                        bot.a[:] += dtheta
                        bot.c[:] += dpsi
                    else:
                        if self.dxprime > 0:
                            bot.a[:] += np.random.normal(
                                0, self.dxprime, npassed)
                        if self.dzprime > 0:
                            bot.c[:] += np.random.normal(
                                0, self.dzprime, npassed)

            mJs = mJs[I_pass]
            mJp = mJp[I_pass]
            if wave is not None:
                area = wave.areaNormal if hasattr(wave, 'areaNormal') else\
                    wave.area
                norm = area**0.5 / wave.rDiffr
                mJs *= norm
                mJp *= norm
            mJs2 = (mJs * np.conj(mJs)).real
            mJp2 = (mJp * np.conj(mJp)).real

            if self.uniformRayDensity:
                sSP = 1.
            else:
                sSP = mJs2 + mJp2
            bot.Jsp[:] = np.where(sSP, mJs * np.conj(mJp) / sSP, 0)
            bot.Jss[:] = np.where(sSP, mJs2 / sSP, 0)
            bot.Jpp[:] = np.where(sSP, mJp2 / sSP, 0)

            if withAmplitudes:
                if self.uniformRayDensity:
                    bot.Es[:] = mJs
                    bot.Ep[:] = mJp
                else:
                    bot.Es[:] = mJs / mJs2**0.5
                    bot.Ep[:] = mJp / mJp2**0.5

            if bo is None:
                bo = bot
            else:
                bo.concatenate(bot)
            length = len(bo.a)
            if not self.uniformRayDensity:
                if raycing._VERBOSITY_ > 0:
                    print("{0} rays of {1}".format(length, self.nrays))
                    try:
                        if self.bl is not None:
                            if self.bl.flowSource == 'Qook' and\
                                    self.bl.statusSignal is not None:
                                ptg = (self.bl.statusSignal[1] +
                                       float(length) / float(self.nrays)) /\
                                          self.bl.statusSignal[2]
                                self.bl.statusSignal[0].emit(
                                    (ptg, self.bl.statusSignal[3]))
                    except:
                        pass
            if self.filamentBeam:
                nrep += 1
                rep_condition = nrep < self.nrepmax
            else:
                rep_condition = length < self.nrays
            if self.uniformRayDensity:
                rep_condition = False

            bo.accepted = length * self.fluxConst
            bo.acceptedE = bo.E.sum() * self.fluxConst * SIE0
            bo.seeded = seeded
            bo.seededI = seededI
            if raycing._VERBOSITY_ > 0:
                sys.stdout.flush()

        if length > self.nrays and not self.filamentBeam and wave is None:
            bo.filter_by_index(slice(0, self.nrays))
        if self.filamentBeam:
            bo.filamentDtheta = dtheta
            bo.filamentDpsi = dpsi
            bo.filamentDX = rX
            bo.filamentDZ = rZ

        norm = (bo.a**2 + bo.b**2 + bo.c**2)**0.5
        bo.a /= norm
        bo.b /= norm
        bo.c /= norm

#        if raycing._VERBOSITY_ > 10:
#            self._reportNaN(bo.Jss, 'Jss')
#            self._reportNaN(bo.Jpp, 'Jpp')
#            self._reportNaN(bo.Jsp, 'Jsp')
#            self._reportNaN(bo.E, 'E')
#            self._reportNaN(bo.x, 'x')
#            self._reportNaN(bo.y, 'y')
#            self._reportNaN(bo.z, 'z')
#            self._reportNaN(bo.a, 'a')
#            self._reportNaN(bo.b, 'b')
#            self._reportNaN(bo.c, 'c')
        if self.pitch or self.yaw:
            raycing.rotate_beam(bo, pitch=self.pitch, yaw=self.yaw)
        bor = Beam(copyFrom=bo)
        if wave is not None and self.R0 is None:
            bor.x[:] = dxR
            bor.y[:] = 0
            bor.z[:] = dzR
            bor.path[:] = 0
            mPh = np.exp(1e7j * wave.E/CHBAR * wave.rDiffr)
            wave.Es *= mPh
            wave.Ep *= mPh

        if toGlobal:  # in global coordinate system:
            raycing.virgin_local_to_global(self.bl, bor, self.center)
        bor.parentId = self.name
        raycing.append_to_flow(self.shine, [bor],
                               inspect.currentframe())
        return bor


class IntegratedSource(SourceBase):
    """Base class for the Sources with numerically integrated amplitudes.
    Not to be called explicitly."""

    hiddenParams = ['gIntervals']

    def __init__(self, *args, **kwargs):
        """
        *gp*: float
            Defines the relative precision of the integration (last
            significant digit). Undulator model converges down to 1e-6 and
            below. Custom field calculation may require setting the precision
            of 1e-3.

        *gNodes*: int
            Number of integration nodes in each of the integration intervals.
            If not provided at init, will be defined automatically.

        *targetOpenCL*:  None, str, 2-tuple or tuple of 2-tuples
            assigns the device(s) for OpenCL accelerated calculations. Accepts
            the following values:
            1) a tuple (iPlatform, iDevice) of indices in the
            lists cl.get_platforms() and platform.get_devices(), see the
            section :ref:`calculations_on_GPU`. None, if pyopencl is not
            wanted. Ignored if pyopencl is not installed.
            2) a tuple of tuples ((iP1, iD1),..,(iPn, iDn)) to assign specific
            devices from one or multiple platforms.
            3) int iPlatform - assigns all devices found at the given platform.
            4) 'GPU' - lets the program scan the system and select all found
            GPUs.
            5) 'CPU' - similar to 'GPU'. If one CPU exists in multiple
            platforms the program tries to select the vendor-specific driver.
            6) 'other' - similar to 'GPU', used for Intel PHI and other OpenCL-
            capable accelerator boards.
            7) 'all' - lets the program scan the system and assign all found
            devices. Not recommended, since the performance will be limited by
            the slowest device.
            8) 'auto' - lets the program scan the system and make an assignment
            according to the priority list: 'GPU', 'other', 'CPU' or None if no
            devices were found. Used by default.
            9) 'SERVER_ADRESS:PORT' - calculations will be run on remote
            server. See corresponding example.

            .. warning::
                A good graphics or dedicated accelerator card is highly
                recommended! Special cases as wigglers by the undulator code,
                near field, wide angles and tapering are hardly doable on CPU.

            .. note::
                Consider the :ref:`warnings and tips <usage_GPU_warnings>` on
                using xrt with GPUs.

        *precisionOpenCL*: 'float32' or 'float64', only for GPU.
            Single precision (float32) should be enough in most cases. The
            calculations with doube precision are much slower. Double precision
            may be unavailable on your system.
            Tapering and Near Field calculations require double precision.


        """
        gp = kwargs.pop('gp', 1e-6)
        gIntervals = kwargs.pop('gIntervals', 2)
        gNodes = kwargs.pop('gNodes', None)
        targetOpenCL = kwargs.pop('targetOpenCL', raycing.targetOpenCL)
        precisionOpenCL = kwargs.pop('precisionOpenCL', raycing.precisionOpenCL)

        super(IntegratedSource, self).__init__(*args, **kwargs)
        # Integration routine-related init
        try:
            self.gIntervals = int(gIntervals)
            self.quadm = int(gNodes)
            self.needConvergence = False
        except TypeError:
            self.needConvergence = True
        self.gp = gp
        self.madBoundary = 20
        self.convergence_finder = 'mixed' #, "mad"
        self._useGauLeg = False
        self.maxIntegrationSteps = 9000  # Up to 511000 nodes
        self.convergenceSearchFlag = False
        self.trajectory = None

        # OpenCL-related init
        self.cl_ctx = None
        if (self.R0 is not None):
            precisionOpenCL = 'float64'
        if targetOpenCL is not None:
            if not isOpenCL:
                print("pyopencl is not available!")
            else:
                print("1", targetOpenCL)
                self.ucl = mcl.XRT_CL(
                    r'undulator.cl', targetOpenCL, precisionOpenCL)
                if self.ucl.lastTargetOpenCL is not None:
                    self.cl_precisionF = self.ucl.cl_precisionF
                    self.cl_precisionC = self.ucl.cl_precisionC
                    self.cl_queue = self.ucl.cl_queue
                    self.cl_ctx = self.ucl.cl_ctx
                    self.cl_program = self.ucl.cl_program
                    self.cl_mf = self.ucl.cl_mf
                    self.cl_is_blocking = self.ucl.cl_is_blocking

    @property
    def gNodes(self):
        return self.quadm

    @gNodes.setter
    def gNodes(self, gNodes):
        self.quadm = int(gNodes)
        self._build_integration_grid()

        # Need to recalculate the integration parameters

    def _clenshaw_curtis(self, n):
        """
        Adopted from quadpy https://github.com/nschloe/quadpy
        Fixed python 2 compatibilty
        """
        points = -np.cos((np.pi * np.arange(n)) / (n - 1))

        if n == 2:
            weights = np.array([1.0, 1.0])
            return (points, weights)

        n -= 1
        N = np.arange(1, n, 2)
        length = len(N)
        m = n - length
        v0 = np.concatenate(
            [2.0 / N / (N - 2), np.array([1.0 / N[-1]]), np.zeros(m)]
        )
        v2 = -v0[:-1] - v0[:0:-1]
        g0 = -np.ones(n)
        g0[length] += n
        g0[m] += n
        g = g0 / (n ** 2 - 1 + (n % 2))

        w = np.fft.ihfft(v2 + g)
        assert max(w.imag) < 1.0e-15
        w = w.real

        if n % 2 == 1:
            weights = np.concatenate([w, w[::-1]])
        else:
            weights = np.concatenate([w, w[len(w) - 2 :: -1]])

        return (points, weights)

    def _find_convergence_thrsh(self, testMode=False):  # Obsolete
        mstart = 5
        m = mstart
        quad_int_error = self.gp * 10.
        converged = True
        if testMode:
            xm = []
            pltout = []
            statOut = []
        while quad_int_error >= self.gp:
            m += 1
            self.quadm = int(1.5**m)
            self._build_integration_grid()
            if self.cl_ctx is not None:
                sE = self.E_max * np.ones(2)
                sTheta_max = self.Theta_max * np.ones(2)
                sPsi_max = self.Psi_max * np.ones(2)
                In = self.build_I_map(sE, sTheta_max, sPsi_max)[0][0]
            else:
                In = self.build_I_map(
                    self.E_max, self.Theta_max, self.Psi_max)[0]
            if m == mstart+1:
                I2 = In
                continue
            else:
                I1 = I2
                I2 = In
            quad_int_error = np.abs((I2 - I1)/I2)
            if testMode:
                xm.append(self.quadm*self.gIntervals)
                pltout.append(In)
                statOut.append(quad_int_error)
            if raycing._VERBOSITY_ > 10:
                print("G = {0}".format(
                    [self.gIntervals, self.quadm, quad_int_error, I2]))
            if self.quadm > 400000:
                self.gIntervals *= 2
                m = mstart
                quad_int_error = self.gp * 10.
                if self.gIntervals > 100:
                    converged = False
                    break
                continue
        if testMode:
            return converged, (np.array(xm), np.array(pltout), np.array(statOut),
                   np.array(statOut))
        else:
            return converged, (0,)

    def _find_convergence_mixed(self, testMode=False):
        print("Estimating convergence")
        mstart = 3
        m = mstart
        quad_int_error = self.gp * 10.
        converged = True
        if testMode:
            xm = []
            pltout = []
            statOut = []
        # PHASE 1: Find convergence, very rough and fast
        print("Phase 1. Exponential / rough")
        step_stat = 5
        while m<10000:
            m += 1
            self.quadm = int(2**m)
            mad, dimad = self._get_mad()
            if testMode:
                xm.append(self.quadm*self.gIntervals)
                pltout.append(mad)
                statOut.append(quad_int_error)
            if raycing._VERBOSITY_ > 10:
                print("G = {0}".format(
                    [self.gIntervals, self.quadm, mad, dimad]))
            if (dimad < self.gp) or (mad < self.gp):
                break
            if self.quadm > 400000:
                break

        # PHASE 2: Bisection last interval, locate the threshold precizely
        ph2start = int(2**(m-1))
        ph2end = self.quadm
        jmax = int(np.log2((ph2end-ph2start) / (4*step_stat)))
        print("Phase 2. Bisection / precize. {} steps".format(jmax))
        for j in range(jmax):
            self.quadm = int(0.5*(ph2end+ph2start))
            mad, dimad = self._get_mad()

            if (dimad < self.gp) or (mad < self.gp):
                ph2end = self.quadm
            else:
                ph2start = self.quadm
        self.quadm = ph2end

        if testMode:
            return converged, (np.array(xm), np.array(pltout),
                               np.array(statOut), np.array(statOut))
        else:
            return converged, (0,)

    def _get_mad(self):
        def _mad(vin):
            med = np.median(vin)
            return np.median(np.abs(vin - med))

        tmp_quadm = self.quadm
        tmp_GI = self.gIntervals

        m_step = 1
        stat_step = 5
        m_start = self.quadm - int(0.5*stat_step)
        m = 0
        k = m_start
        pltout = []
        dIout = []
        sE = self.E_max * np.ones(1)
        sTheta_max = self.Theta_max * np.ones(1)
        sPsi_max = self.Psi_max * np.ones(1)

        for m in range(stat_step):
            k += m_step
            self.quadm = k
            self._build_integration_grid()
            Inew = self.build_I_map(sE, sTheta_max, sPsi_max)[0]

            if m == 0:
                Iold = Inew
                continue
            pltout.append(Inew)
            dIout.append(np.abs(Inew-Iold)/Inew)
            Iold = Inew

        mad = _mad(np.abs(np.array(pltout))[:])
        dIMAD = np.median(dIout[:])
        if raycing._VERBOSITY_ > 10:
            print(self.quadm, mad, dIMAD)

        self.quadm = tmp_quadm
        self.gIntervals = tmp_GI

        return mad, dIMAD

    def test_convergence(self, nMax=500000, interactive=True, autoStop=True):
        def _mad(vin):
            med = np.median(vin)
            return np.median(np.abs(vin - med))

        self.convergenceSearchFlag = True
        self.needReset = False
        self._reset_limits()
        mStart = 3
        mStep = 1
        statStep = 5
        m = 0
        k = mStart
        converged = False
        overStep = 120
        postConv = 0
        pltout = []
        dIout = []
        Iold = 0
        sE = self.E_max * np.ones(1)
        sTheta_max = self.Theta_max * np.ones(1)
        sPsi_max = self.Psi_max * np.ones(1)

        statOut = []
        dIOut = []
        xm = []
        from matplotlib import pyplot as plt
        fig = plt.figure(figsize=(8,5))
        ax = fig.add_subplot(111)
        ax.set_xlabel('Total nodes', fontsize=14)
#        ax.set_ylabel('Electric field amplitude', fontsize=24)
        ax.set_ylabel('MAD I', fontsize=14)
        ax.tick_params(axis='y', labelcolor='b')
        madLine, = ax.semilogy([], [], label='MAD Amp')

        ax2 = ax.twinx()
        ax2.set_xlabel('Total nodes', fontsize=14)
        ax2.set_ylabel('Median dI/I', fontsize=14)
        ax2.tick_params(axis='y', labelcolor='g')
        relmadLine, = ax2.semilogy([], [], 'g')

        fig2 = plt.figure(figsize=(8,5))
        axt = fig2.add_subplot(111)
        axt.set_xlabel('Total nodes', fontsize=14)
        axt.set_ylabel('Electric field amplitude', fontsize=14)
        ampLine, = axt.semilogy([], [], label='Amp')

        while True:
            m += 1
            if m % 1000 == 0:
                mStep *= 2
                if True: #raycing._VERBOSITY_ > 10:
                    print("INSUFFICIENT CONVERGENCE RANGE:", k, "NODES")
                    print("INCREASING CONVERGENCE STEP. NEW STEP", mStep)

            k += mStep
            self.quadm = k
            self._build_integration_grid()
            xm.append(k*self.gIntervals)
            Inew = self.build_I_map(sE, sTheta_max, sPsi_max)[0]
            pltout.append(Inew)
            dIout.append(np.abs(Inew-Iold)/Inew)
            if m == 1:
                Iold = Inew
                continue
            Iold = Inew

            ampLine.set_xdata(xm)
            ampLine.set_ydata(pltout)
            new_y_max = np.ceil(np.log10(max(pltout)))
            new_y_min = np.floor(np.log10(min(pltout)))
            axt.set_ylim([10**new_y_min, 10**new_y_max])
            axt.set_xlim([0, xm[-1]+5])
            fig2.canvas.draw()
            plt.pause(0.001)

            if converged:
                postConv += 1
            if m > statStep:
                mad = _mad(np.abs(np.array(pltout))[m-statStep:m])
                dIMAD = np.median(dIout[m-statStep:m])

                statOut.append(mad)
                dIOut.append(dIMAD)

                if ((dIMAD < self.gp) or (mad < self.gp)) and not converged:
                    convPoint = k*self.gIntervals
                    if True: #raycing._VERBOSITY_ > 10:
                        print("CONVERGENCE THRESHOLD REACHED AT", convPoint)
                    converged = True
                    ax.axvline(x=convPoint, color='r')
                    axt.axvline(x=convPoint, color='r')
                new_y_max = np.ceil(np.log10(max(statOut)))
                new_y_min = np.floor(np.log10(min(statOut)))
                ax.set_ylim([10**new_y_min, 10**new_y_max])
                ax.set_xlim([0, xm[-1]+5])
                madLine.set_xdata(xm[statStep:])
                madLine.set_ydata(statOut)
                relmadLine.set_xdata(xm[statStep:])
                relmadLine.set_ydata(dIOut)

                new_y_max = np.ceil(np.log10(max(dIOut)))
                new_y_min = np.floor(np.log10(min(dIOut)))
                ax2.set_ylim([10**new_y_min, 10**new_y_max])

                fig.canvas.draw()
                plt.pause(0.001)

            if xm[-1] > nMax or postConv > overStep:
#                if converged:
#                    if raycing._VERBOSITY_ > 10:
#                        print("SUCCESSFULLY CONVERGED AT", convPoint)
#                else:
#                    if raycing._VERBOSITY_ > 10:
#                        print("PROBLEM WITH CONVERGENCE. USING MAX NNODES")
#                    raise("PROBLEM WITH CONVERGENCE. PLEASE INCREASE maxIntegrationSteps")
                break

        convRes, stats = self._find_convergence_mixed()
        ax.axvline(x=self.quadm*self.gIntervals, color='m', linestyle='--')
        axt.axvline(x=self.quadm*self.gIntervals, color='m', linestyle='--')
        fig.canvas.draw()
        plt.pause(0.001)
        fig2.canvas.draw()
        plt.pause(0.001)
        plt.show()

    def _build_integration_grid(self):
        """To be redefined in subclasses"""
        pass

    def _reset_integration_grid(self):
        """Adjusting the integration grid length"""
        if self.needConvergence:
            self.quadm = 0
            tmpeEspread = self.eEspread
            self.eEspread = 0
            self.convergenceSearchFlag = True
            convRes, stats = self._find_convergence_mixed()
            self.convergenceSearchFlag = False
            self.eEspread = tmpeEspread
        self._build_integration_grid()
        if raycing._VERBOSITY_ > 10:
            print("Done with integration optimization, {0} points will be used"
                  " in {1} interval{2}".format(
                      self.quadm, self.gIntervals,
                      's' if self.gIntervals > 1 else ''))



class BendingMagnet(SourceBase):
    u"""
    Bending magnet source. The computation is reasonably fast and thus a GPU
    is not required and is not implemented.
    """
    def __init__(self, *args, **kwargs):
        u"""
        *B0*: float
            Magnetic field (T). Alternatively, specify *rho*.

        *rho*: float
            Curvature radius (m). Alternatively, specify *B0*.


        """
        B0 = kwargs.pop('B0', 1.)
        rho = kwargs.pop('rho', None)
        super(BendingMagnet, self).__init__(*args, **kwargs)

        if isinstance(self, Wiggler):
            self.B = K2B * self.K / self.L0
            self.ro = M0 * C**2 * self.gamma / self.B / E0 / 1e6
            self.X0 = 0.5 * self.K * self.L0 / self.gamma / PI
            self.isMPW = True
        else:
            self.Np = 0.5
            self.B = B0
            self.ro = rho
            if self.ro:
                if not self.B:
                    self.B = M0 * C**2 * self.gamma / self.ro / E0 / 1e6
            elif self.B:
                self.ro = M0 * C**2 * self.gamma / self.B / E0 / 1e6
            self.isMPW = False

        if self.isMPW:  # xPrimeMaxAutoReduce
            xPrimeMaxTmp = self.K / self.gamma
            if abs(self._xPrimeMax) > xPrimeMaxTmp:
                print("Reducing xPrimeMax from {0} down to {1} mrad".format(
                      self.xPrimeMax * 1e3, xPrimeMaxTmp * 1e3))
                self._xPrimeMax = xPrimeMaxTmp
            if abs(self._xPrimeMin) > abs(xPrimeMaxTmp):
                print("Reducing xPrimeMin from {0} down to {1} mrad".format(
                      self._xPrimeMin * 1e3, xPrimeMaxTmp * 1e3))
                self._xPrimeMin = np.sign(self._xPrimeMin) * xPrimeMaxTmp

    @property
    def B0(self):
        return self.B

    @B0.setter
    def B0(self, B):
        self.B = float(B)
        self.ro = M0 * C**2 * self.gamma / B / E0 / 1e6
        if hasattr(self, 'L0'):
            self._K = B * self.L0 / K2B  # Only for the Wiggler
        self.needReset = True
        # Need to recalculate the integration parameters

    @property
    def rho(self):
        return self.ro

    @rho.setter
    def rho(self, rho):
        self.ro = rho
        self.B = M0 * C**2 * self.gamma / rho / E0 / 1e6
        if hasattr(self, 'L0'):
            self._K = self.B * self.L0 / K2B
        self.needReset = True
        # Need to recalculate the integration parameters

    def prefix_save_name(self):
        return '3-BM-xrt'

    def build_I_map(self, dde, ddtheta, ddpsi, harmonic=None, dg=None):
        if self.needReset:
            self.reset()
        np.seterr(invalid='ignore')
        np.seterr(divide='ignore')
        gamma = self.gamma
        if self.eEspread > 0:
            if np.array(dde).shape:
                if dde.shape[0] > 1:
                    gamma += np.random.normal(0, gamma*self.eEspread,
                                              dde.shape)
            gamma2 = gamma**2
        else:
            gamma2 = self.gamma2

        w_cr = 1.5 * gamma2 * self.B * SIE0 / SIM0
        if self.isMPW:
            w_cr *= np.sin(np.arccos(ddtheta * gamma / self.K))
        w_cr = np.where(np.isfinite(w_cr), w_cr, 0.)

        gammapsi = gamma * ddpsi
        gamma2psi2p1 = gammapsi**2 + 1
        eta = 0.5 * dde * E2W / w_cr * gamma2psi2p1**1.5

        ampSP = -0.5j * SQ3 / PI * gamma * dde * E2W / w_cr * gamma2psi2p1
        ampS = ampSP * special.kv(2./3., eta)
        ampP = 1j * gammapsi * ampSP * special.kv(1./3., eta) /\
            np.sqrt(gamma2psi2p1)

        ampS = np.where(np.isfinite(ampS), ampS, 0.)
        ampP = np.where(np.isfinite(ampP), ampP, 0.)

        bwFact = 0.001 if self.distE == 'BW' else 1./dde
        Amp2Flux = FINE_STR * bwFact * self.eI / SIE0 * 2 * self.Np

        np.seterr(invalid='warn')
        np.seterr(divide='warn')

        return (Amp2Flux * (np.abs(ampS)**2 + np.abs(ampP)**2),
                np.sqrt(Amp2Flux) * ampS,
                np.sqrt(Amp2Flux) * ampP)

    def shine(self, toGlobal=True, withAmplitudes=True, fixedEnergy=False,
              accuBeam=None):
        u"""
        Returns the source beam. If *toGlobal* is True, the output is in
        the global system. If *withAmplitudes* is True, the resulted beam
        contains arrays Es and Ep with the *s* and *p* components of the
        electric field.


        .. Returned values: beamGlobal
        """
        if self.needReset:
            self.reset()
        if self.bl is not None:
            try:
                self.bl._alignE = float(self.bl.alignE)
            except ValueError:
                self.bl._alignE = 0.5 * (self.eMin + self.eMax)

        if self.uniformRayDensity:
            withAmplitudes = True

        bo = None
        length = 0
        seeded = np.long(0)
        seededI = 0.
        np.seterr(invalid='warn')
        np.seterr(divide='warn')
        mcRays = np.long(self.nrays * 1.2) if not self.uniformRayDensity else\
            self.nrays
        if self.filamentBeam:
            if accuBeam is None:
                rE = np.random.random_sample() *\
                    float(self.E_max - self.E_min) + self.E_min
                if self.isMPW:
                    sigma_r2 = 2 * (CHeVcm/rE*10*self.L0*self.Np) / PI2**2
                    sourceSIGMAx = self.dx
                    sourceSIGMAz = self.dz
                    rTheta0 = np.random.random_sample() *\
                        (self.Theta_max - self.Theta_min) + self.Theta_min
                    ryNp = 0.5 * self.L0 *\
                        (np.arccos(rTheta0 * self.gamma / self.K) / PI) +\
                        0.5 * self.L0 *\
                        np.random.random_integers(0, int(2*self.Np - 1))
                    rY = ryNp - 0.5*self.L0*self.Np
                    if (ryNp - 0.25*self.L0 <= 0):
                        rY += self.L0*self.Np
                    rX = self.X0 * np.sin(PI2 * rY / self.L0) +\
                        sourceSIGMAx * np.random.standard_normal()
                    rY -= 0.25 * self.L0
                    rZ = sourceSIGMAz * np.random.standard_normal()
                else:
                    rZ = self.dz * np.random.standard_normal()
                    rTheta0 = np.random.random_sample() *\
                        (self.Theta_max - self.Theta_min) + self.Theta_min
                    R1 = self.dx * np.random.standard_normal() +\
                        self.ro * 1000.
                    rX = -R1 * np.cos(rTheta0) + self.ro*1000.
                    rY = R1 * np.sin(rTheta0)
                dtheta = self.dxprime * np.random.standard_normal()
                dpsi = self.dzprime * np.random.standard_normal()
            else:
                rE = accuBeam.E[0]
                rX = accuBeam.x[0]
                rY = accuBeam.y[0]
                rZ = accuBeam.z[0]
                dtheta = accuBeam.filamentDtheta
                dpsi = accuBeam.filamentDpsi
        if fixedEnergy:
            rE = fixedEnergy

        nrep = 0
        rep_condition = True
#        while length < self.nrays:
        while rep_condition:
            """Preparing 4 columns of random numbers
            0: Energy
            1: Theta / horizontal
            2: Psi / vertical
            3: Monte-Carlo discriminator"""
            rnd_r = np.random.rand(mcRays, 4)
            seeded += mcRays
            if self.filamentBeam:
                rThetaMin = np.max((self.Theta_min, rTheta0 - 1. / self.gamma))
                rThetaMax = np.min((self.Theta_max, rTheta0 + 1. / self.gamma))
                rTheta = (rnd_r[:, 1]) * (rThetaMax - rThetaMin) +\
                    rThetaMin
                rE *= np.ones(mcRays)
            else:
                rE = rnd_r[:, 0] * float(self.E_max - self.E_min) +\
                    self.E_min
                rTheta = (rnd_r[:, 1]) * (self.Theta_max - self.Theta_min) +\
                    self.Theta_min
            rPsi = rnd_r[:, 2] * (self.Psi_max - self.Psi_min) +\
                self.Psi_min
            Intensity, mJss, mJpp = self.build_I_map(rE, rTheta, rPsi)

            if self.uniformRayDensity:
                seededI += self.nrays * self.xzE
            else:
                seededI += Intensity.sum() * self.xzE

            tmp_max = np.max(Intensity)
            if tmp_max > self.Imax:
                self.Imax = tmp_max
                self.fluxConst = self.Imax * self.xzE
                if raycing._VERBOSITY_ > 10:
                    imax = np.argmax(Intensity)
                    print(self.Imax, imax, rE[imax], rTheta[imax], rPsi[imax])
            if self.uniformRayDensity:
                I_pass = slice(None)
                npassed = mcRays
            else:
                I_pass =\
                    np.where(self.Imax * rnd_r[:, 3] < Intensity)[0]
                npassed = len(I_pass)
            if npassed == 0:
                print('No good rays in this seed!'
                      ' {0} of {1} rays in total so far...'.format(
                          length, self.nrays))
                continue

            bot = Beam(npassed, withAmplitudes=withAmplitudes)
            bot.state[:] = 1  # good

            bot.E[:] = rE[I_pass]

            Theta0 = rTheta[I_pass]
            Psi0 = rPsi[I_pass]

            if not self.filamentBeam:
                if self.dxprime > 0:
                    dtheta = np.random.normal(0, self.dxprime, npassed)
                else:
                    dtheta = 0
                if not self.isMPW:
                    dtheta += np.random.normal(0, 1/self.gamma, npassed)

                if self.dzprime > 0:
                    dpsi = np.random.normal(0, self.dzprime, npassed)
                else:
                    dpsi = 0

            bot.a[:] = np.tan(Theta0 + dtheta)
            bot.c[:] = np.tan(Psi0 + dpsi)

            intensS = (mJss[I_pass] * np.conj(mJss[I_pass])).real
            intensP = (mJpp[I_pass] * np.conj(mJpp[I_pass])).real
            if self.uniformRayDensity:
                sSP = 1.
            else:
                sSP = intensS + intensP
            # as by Walker and by Ellaume; SPECTRA's value is two times
            # smaller:

            if self.isMPW:
                sigma_r2 = 2 * (CHeVcm/bot.E*10 * self.L0*self.Np) / PI2**2
                bot.sourceSIGMAx = np.sqrt(self.dx**2 + sigma_r2)
                bot.sourceSIGMAz = np.sqrt(self.dz**2 + sigma_r2)
                if self.filamentBeam:
                    bot.z[:] = rZ
                    bot.x[:] = rX
                    bot.y[:] = rY
                else:
                    bot.y[:] = ((np.arccos(Theta0*self.gamma/self.K) / PI) +
                                np.random.randint(
                                    -int(self.Np), int(self.Np), npassed) -
                                0.5) * 0.5 * self.L0
                    bot.x[:] = self.X0 * np.sin(PI2 * bot.y / self.L0) +\
                        np.random.normal(0., bot.sourceSIGMAx, npassed)
                    bot.z[:] = np.random.normal(0., bot.sourceSIGMAz, npassed)
                bot.Jsp[:] = np.zeros(npassed)
            else:
                if self.filamentBeam:
                    bot.z[:] = rZ
                    bot.x[:] = rX
                    bot.y[:] = rY
                else:
                    if self.dz > 0:
                        bot.z[:] = np.random.normal(0., self.dz, npassed)
                    if self.dx > 0:
                        R1 = np.random.normal(self.ro*1e3, self.dx, npassed)
                    else:
                        R1 = self.ro * 1e3
                    bot.x[:] = -R1 * np.cos(Theta0) + self.ro*1000.
                    bot.y[:] = R1 * np.sin(Theta0)

                bot.Jsp[:] = np.array(
                    np.where(sSP,
                             mJss[I_pass] * np.conj(mJpp[I_pass]) / sSP,
                             sSP), dtype=complex)

            bot.Jss[:] = np.where(sSP, intensS / sSP, sSP)
            bot.Jpp[:] = np.where(sSP, intensP / sSP, sSP)

<<<<<<< HEAD
            if withAmplitudes:
                bot.Es[:] = mJss[I_pass]
                bot.Ep[:] = mJpp[I_pass]
=======
        if fname.endswith('.xls') or fname.endswith('.xlsx'):
            import pandas
            kwargs['engine'] = "openpyxl"
            try:
                data = pandas.read_excel(fname, **kwargs).values
            except ValueError as e:
                print(e)
                if 'openpyxl' in str(e):
                    print('install it as `pip install openpyxl`')
                    raise e
        else:
            data = np.loadtxt(fname, **kwargs)

        datalen4 = data.shape[0] // 10
        minBx = data[datalen4:-datalen4, 1].min()
        maxBx = data[datalen4:-datalen4, 1].max()
        minBy = data[datalen4:-datalen4, 2].min()
        maxBy = data[datalen4:-datalen4, 2].max()
        p0 = [(maxBx-minBx)/2., PI2/self.L0, 0.3, 1e-4]
        poptx, pcovx = curve_fit(my_sin,
                                 data[datalen4:-datalen4, 0],
                                 data[datalen4:-datalen4, 1],
                                 p0=p0)
        if poptx[0] < 0:
            poptx[0] *= -1
            poptx[2] += PI
        p0 = [(maxBy-minBy)/2., PI2/self.L0, 0.3, 1e-4]
        popty, pcovy = curve_fit(my_sin,
                                 data[datalen4:-datalen4, 0],
                                 data[datalen4:-datalen4, 2],
                                 p0=p0)
        if popty[0] < 0:
            popty[0] *= -1
            popty[2] += PI
        print(poptx)
        print(popty)
        B0x = poptx[0]
        B0y = popty[0]
        Kx = B0x * self.L0 / K2B
        Ky = B0y * self.L0 / K2B
        lambdaUx = PI2 / poptx[1]
        lambdaUy = PI2 / popty[1]
        phase = poptx[2] - popty[2]
        phaseDeg = phase / PI * 180
        print("field data in {0}:".format(fname))
        print("B0x={0:.3f}T, B0y={1:.3f}T".format(B0x, B0y))
        print("Kx={0:.3f}, Ky={1:.3f}".format(Kx, Ky))
        print(u"λ_Ux={0:.3f}mm, λ_Uy={1:.3f}mm".format(lambdaUx, lambdaUy))
        print(u"phase difference = {0:.3f}deg".format(phaseDeg))
        return data
>>>>>>> 6e5fcff7

            if bo is None:
                bo = bot
            else:
                bo.concatenate(bot)
            length = len(bo.a)
            if raycing._VERBOSITY_ > 0:
                print("{0} rays of {1}".format(length, self.nrays))
                try:
                    if self.bl is not None:
                        if self.bl.flowSource == 'Qook' and\
                                self.bl.statusSignal is not None:
                            ptg = (self.bl.statusSignal[1] +
                                   float(length) / float(self.nrays)) /\
                                      self.bl.statusSignal[2]
                            self.bl.statusSignal[0].emit(
                                (ptg, self.bl.statusSignal[3]))
                except:
                    pass
            if self.filamentBeam:
                nrep += 1
                rep_condition = nrep < self.nrepmax
            else:
                rep_condition = length < self.nrays
            if self.uniformRayDensity:
                rep_condition = False
            if raycing._VERBOSITY_ > 0:
                sys.stdout.flush()

        if length >= self.nrays:
            bo.accepted = length * self.fluxConst
            bo.acceptedE = bo.E.sum() * self.fluxConst * SIE0
            bo.seeded = seeded
            bo.seededI = seededI
        if length > self.nrays and not self.filamentBeam:
            bo.filter_by_index(slice(0, np.long(self.nrays)))
        if self.filamentBeam:
            bo.filamentDtheta = dtheta
            bo.filamentDpsi = dpsi
        norm = np.sqrt(bo.a**2 + 1.0 + bo.c**2)
        bo.a /= norm
        bo.b /= norm
        bo.c /= norm
        if self.pitch or self.yaw:
            raycing.rotate_beam(bo, pitch=self.pitch, yaw=self.yaw)
        if toGlobal:  # in global coordinate system:
            raycing.virgin_local_to_global(self.bl, bo, self.center)
        raycing.append_to_flow(self.shine, [bo],
                               inspect.currentframe())
        return bo


class Wiggler(BendingMagnet):
    u"""
    Wiggler source. The computation is reasonably fast and thus a GPU
    is not required and is not implemented.
    """

    hiddenParams = ['B0', 'rho']

    def __init__(self, *args, **kwargs):
        u"""Parameters are the same as in BendingMagnet except *B0* and *rho*
        which are not required and additionally:

        *K*: float
            Deflection parameter

        *period*: float
            period length in mm.

        *n*: int
            Number of periods.


        """
        self._K = kwargs.pop('K', 8.446)
        self.L0 = kwargs.pop('period', 50)
        self.Np = kwargs.pop('n', 40)
        name = kwargs.pop('name', 'wiggler')
        kwargs['name'] = name
        super(Wiggler, self).__init__(*args, **kwargs)
        self.needReset = True

    @property
    def period(self):
        return self.L0

    @period.setter
    def period(self, period):
        self.L0 = float(period)
        self.needReset = True
        # Need to recalculate the integration parameters

    @property
    def n(self):
        return self.Np

    @n.setter
    def n(self, n):
        self.Np = float(n)
        self.needReset = True
        # Need to recalculate the integration parameters

    @property
    def K(self):
        return self._K

    @K.setter
    def K(self, K):
        self._K = float(K)
        self._B = K2B * K / self.L0
        self.ro = M0 * C**2 * self.gamma / self.B / E0 / 1e6
        self.X0 = 0.5 * K * self.L0 / self.gamma / PI
        self.needReset = True
        # Need to recalculate the integration parameters

    def prefix_save_name(self):
        return '2-Wiggler-xrt'

    def power_vs_K(self, energy, theta, psi, Ks):
        u"""
        Calculates *power curve* -- total power in W at given K values (*Ks*).
        The power is calculated through the aperture defined by *theta* and
        *psi* opening angles within the *energy* range.

        Returns a 1D array corresponding to *Ks*.
        """
        try:
            dtheta, dpsi, dE = \
                theta[1] - theta[0], psi[1] - psi[0], energy[1] - energy[0]
        except TypeError:
            dtheta, dpsi, dE = 1, 1, 1
        tmpK = self.K
        powers = []
        for iK, K in enumerate(Ks):
            if raycing._VERBOSITY_ > 10:
                print("K={0}, {1} of {2}".format(K, iK+1, len(Ks)))
            self.K = K
            self.reset()
            I0 = self.intensities_on_mesh(energy, theta, psi)[0]
            if self.distE == 'BW':
                I0 *= 1e3
            else:  # 'eV'
                I0 *= energy[:, np.newaxis, np.newaxis]
            power = I0.sum() * dtheta * dpsi * dE * EV2ERG * 1e-7  # [W]
            powers.append(power)
        self.K = tmpK
        return np.array(powers)

<<<<<<< HEAD
=======
    def multi_electron_stack(self, energy='auto', theta='auto', psi='auto',
                             harmonic=None, withElectronDivergence=True):
        """Returns Es and Ep in the shape (energy, theta, psi, [harmonic]).
        Along the 0th axis (energy) are stored "macro-electrons" that emit at
        the photon energy given by *energy* (constant or variable) onto the
        angular mesh given by *theta* and *psi*. The transverse field from each
        macro-electron gets individual random angular offsets dtheta and dpsi
        within the emittance distribution if *withElectronDivergence* is True
        and an individual random shift to gamma within the energy spread.
        The parameter self.filamentBeam is irrelevant for this method."""
        if isinstance(energy, str):  # i.e. if 'auto'
            energy = np.mgrid[self.E_min:self.E_max + 0.5*self.dE:self.dE]
        nmacroe = 1 if len(np.array(energy).shape) == 0 else len(energy)

        if isinstance(theta, str):
            theta = np.mgrid[
                self.Theta_min:self.Theta_max + 0.5*self.dTheta:self.dTheta]

        if isinstance(psi, str):
            psi = np.mgrid[self.Psi_min:self.Psi_max + 0.5*self.dPsi:self.dPsi]

        if harmonic is None:
            xH = None
            tomesh = energy, theta, psi
        else:
            tomesh = energy, theta, psi, harmonic
        mesh = np.meshgrid(*tomesh, indexing='ij')
        if withElectronDivergence and self.dxprime > 0:
            dthe = np.random.normal(0, self.dxprime, nmacroe)
            if harmonic is None:
                mesh[1][:, ...] += dthe[:, np.newaxis, np.newaxis]
            else:
                mesh[1][:, ...] += dthe[:, np.newaxis, np.newaxis, np.newaxis]
        if withElectronDivergence and self.dzprime > 0:
            dpsi = np.random.normal(0, self.dzprime, nmacroe)
            if harmonic is None:
                mesh[2][:, ...] += dpsi[:, np.newaxis, np.newaxis]
            else:
                mesh[2][:, ...] += dpsi[:, np.newaxis, np.newaxis, np.newaxis]

        if self.eEspread > 0:
            spr = np.random.normal(0, self.eEspread, nmacroe) * self.gamma
            dgamma = np.zeros_like(mesh[0])
            if harmonic is None:
                dgamma[:, ...] = spr[:, np.newaxis, np.newaxis]
            else:
                dgamma[:, ...] = spr[:, np.newaxis, np.newaxis, np.newaxis]
            xdGamma = dgamma.ravel()
        else:
            xdGamma = 0

        xE, xTheta, xPsi = mesh[0].ravel(), mesh[1].ravel(), mesh[2].ravel()
        if harmonic is not None:
            xH = mesh[3].ravel()

        if harmonic is None:
            sh = nmacroe, len(theta), len(psi)
        else:
            sh = nmacroe, len(theta), len(psi), len(harmonic)
        res = self.build_I_map(xE, xTheta, xPsi, xH, xdGamma)
        Es = res[1].reshape(sh)
        Ep = res[2].reshape(sh)
        return Es, Ep

    def intensities_on_mesh(self, energy='auto', theta='auto', psi='auto',
                            harmonic=None,
                            eSpreadSigmas=3.5, eSpreadNSamples=36):
        """Returns the Stokes parameters in the shape (energy, theta, psi,
        [harmonic]), with *theta* being the horizontal mesh angles and *psi*
        the vertical mesh angles. Each one of the input parameters is a 1D
        array of an individually selectable length.
>>>>>>> 6e5fcff7

class SourceFromField(IntegratedSource):
    """Dedicated class for the sources based on custom field table."""
    def __init__(self, *args, **kwargs):
        """
        *customField*: float or str or tuple(fileName, kwargs) or numpy array.
            If float, adds a constant longitudinal field.
            If str or tuple, expects table of field
            samples given as an Excel file or as text file. If given
            as a tuple or list, the 2nd member is a key word dictionary for
            reading Excel by :meth:`pandas.read_excel()` or reading text file
            by :meth:`numpy.loadtxt()`, e.g. ``dict(skiprows=4)`` for skipping
            the file header. The file must contain the columns with
            longitudinal coordinate in mm, {B_hor,} B_ver {, B_long}, all in T.
            The field can be provided as a numpy array with the same structure
            as the table from file.

        """
        customField = kwargs.pop('customField', None)
        super(SourceFromField, self).__init__(*args, **kwargs)

        self.spl_kw = {'kind': 'cubic',
                       'bounds_error': False,
                       'fill_value': 'extrapolate'}
        self.periodicTest = False
        self._customField = customField
        if customField is not None:
            if isinstance(customField, (tuple, list)):
                fname = customField[0]
                kwargs = customField[1]
            elif isinstance(customField, np.ndarray):
                self.customFieldData = customField
                fname = None
            else:
                fname = customField
                kwargs = {}
            if fname:
                self.customFieldData = self.read_custom_field(fname, kwargs)
        else:  # Test with periodic field
            self.Kx = 0.
            self.Ky = 4.4 #17.274 #1.7
            self.phase = 0
            self.L0 = 53.96 #100 #10.
            self.Np = 41 #70 #30
            self.quadm = 50
            self.gIntervals = 2 #*self.Np
            self.wtGrid = np.linspace(-self.L0*self.Np*0.5,
                                      self.L0*self.Np*0.5,
                                      1000*self.Np)  # 1000 points per period
            self.customFieldData = None
            Bx, By, Bz = self._magnetic_field_periodic(self.wtGrid)
            self.customFieldData = np.vstack((self.wtGrid, Bx, By, Bz)).T

        self.needReset = True

    @property
    def customField(self):
        return self._customField

    @customField.setter
    def customField(self, customField):
        self._customField = customField
        if customField is not None:
            if isinstance(customField, (tuple, list)):
                fname = customField[0]
                kwargs = customField[1]
            elif isinstance(customField, np.ndarray):
                self.customFieldData = customField
            else:
                fname = customField
                kwargs = {}
            if fname:
                self.customFieldData = self.read_custom_field(fname, kwargs)
        else:
<<<<<<< HEAD
            self.customFieldData = None
        self.needReset = True

    def prefix_save_name(self):
        return '5-SFF-xrt'

    def read_custom_field(self, fname, kwargs={}):
        if fname.endswith('.xls') or fname.endswith('.xlsx'):
            from pandas import read_excel
            data = read_excel(fname, **kwargs).values
=======
            iharmonic = None
        if self.eEspread > 0:
            spr = np.linspace(-eSpreadSigmas, eSpreadSigmas, eSpreadNSamples)
            dgamma = self.gamma * spr * self.eEspread
            wspr = np.exp(-0.5 * spr**2)
            wspr /= wspr.sum()
            tomesh.append(dgamma)
            ispread = len(tomesh)-1
>>>>>>> 6e5fcff7
        else:
            data = np.loadtxt(fname, **kwargs)
        return data

    def _magnetic_field(self, grid=None):
        dataz = self.customFieldData[:, 0]
        if grid is None:
            lenmm = np.abs(dataz[-1] - dataz[0])
            self.wtGrid = np.linspace(dataz[0], dataz[-1], int(lenmm*10))
            self.BGrid = np.linspace(dataz[0], dataz[-1], 2*len(self.wtGrid)-1)
            z = self.BGrid  # 'z' in mm
        else:
            z = grid

        dataShape = self.customFieldData.shape
        if dataShape[1] == 2:
            By = interp1d(dataz, self.customFieldData[:, 1], **self.spl_kw)(z)
            Bx = np.zeros_like(By)
            Bz = np.zeros_like(By)
        elif dataShape[1] == 3:
            Bx = interp1d(dataz, self.customFieldData[:, 1], **self.spl_kw)(z)
            By = interp1d(dataz, self.customFieldData[:, 2], **self.spl_kw)(z)
            Bz = np.zeros_like(By)
        elif dataShape[1] == 4:
            Bx = interp1d(dataz, self.customFieldData[:, 1], **self.spl_kw)(z)
            By = interp1d(dataz, self.customFieldData[:, 2], **self.spl_kw)(z)
            Bz = interp1d(dataz, self.customFieldData[:, 3], **self.spl_kw)(z)
        else:
            print("Unknown file structure.")
            raise
        return Bx, By, Bz

    def _magnetic_field_periodic(self, grid=None):
        if grid is None:
            dataz = self.customFieldData[:, 0]
            lenmm = np.abs(dataz[-1] - dataz[0])
            self.wtGrid = np.linspace(dataz[0], dataz[-1], int(lenmm*10))
            self.BGrid = np.linspace(dataz[0], dataz[-1], 2*len(self.wtGrid)-1)
            z = self.BGrid
        else:
            z = grid
        self.B0x = K2B * self.Kx / self.L0
        self.B0y = K2B * self.Ky / self.L0
        self.B0z = 0
        z = 2*np.pi*z/self.L0
        Bx = self.B0x*np.sin(z + self.phase)
        By = self.B0y*np.sin(z)
        Bz = self.B0z*np.ones_like(Bx)
        return Bx, By, Bz

    def _sp(self, dim, emcg, w, gamma, ddphi, ddpsi, Bx, By, Bz,
            betax, betay, betam, trajx, trajy, trajz, R0=None):
        lengamma = 1 if len(np.array(gamma).shape) == 0 else len(gamma)
        gS = gamma
        if dim == 0:
            wS = w
            ddphiS = ddphi
            ddpsiS = ddpsi
        elif dim == 1:
            wS = w[:, np.newaxis]
            ddphiS = ddphi[:, np.newaxis]
            ddpsiS = ddpsi[:, np.newaxis]
            if lengamma > 1:
                gS = gamma[:, np.newaxis]
#        elif dim == 3:
#            wS = w[:, :, :, np.newaxis]
#            ddphiS = ddphi[:, :, :, np.newaxis]
#            ddpsiS = ddpsi[:, :, :, np.newaxis]
#            if lengamma > 1:
#                gS = gamma[:, :, :, np.newaxis]

        dirx = ddphiS
        diry = ddpsiS
        dirz = 1. - 0.5*(ddphiS**2 + ddpsiS**2)
        revgamma2 = 1./gS**2

        if self.filamentBeam:
            wc = wS * E2WC / betam
            betax_ = betax
            betay_ = betay
            trajx_ = trajx
            trajy_ = trajy
            trajz_ = trajz
        else:
            wc = wS*E2WC/(1. + (betam*EMC**2 - 0.5)*revgamma2)
            betax_ = emcg*betax
            betay_ = emcg*betay
            trajx_ = emcg*trajx
            trajy_ = emcg*trajy
            trajz_ = self.tg*(1.-0.5*revgamma2) + EMC**2*revgamma2*trajz
        rloc = np.array([trajx_, trajy_, trajz_])

        if R0 is not None:
            R0 = np.expand_dims(R0, axis=1)
            dr = R0 - rloc
            dist = np.linalg.norm(dr, axis=0)
            sinr0z = np.sin(wc*R0[2, :])
            cosr0z = np.cos(wc*R0[2, :])
            rdrz = 1./dr[2, :]
            drs = (dr[0, :]**2+dr[1, :]**2)*rdrz

            LRS = 0.5*drs - 0.125*drs**2*rdrz + 0.0625*drs**3*rdrz**2
            sinzloc = np.sin(wc * (self.tg - trajz_))
            coszloc = np.cos(wc * (self.tg - trajz_))

            sindrs = np.sin(wc * LRS)
            cosdrs = np.cos(wc * LRS)

            eucosx = -sinr0z*sinzloc*cosdrs - sinr0z*coszloc*sindrs -\
                       cosr0z*sinzloc*sindrs + cosr0z*coszloc*cosdrs
            eucosy = -sinr0z*sinzloc*sindrs + sinr0z*coszloc*cosdrs +\
                       cosr0z*sinzloc*cosdrs + cosr0z*coszloc*sindrs
        else:
            phz = wc*(self.tg - dirz*trajz_)
            phxy = wc*(dirx*trajx_ + diry*trajy_)
            sinphz, cosphz = np.sin(phz), np.cos(phz)
            sinphxy, cosphxy = np.sin(phxy), np.cos(phxy)
            eucosx = sinphz*cosphxy - cosphz*sinphxy
            eucosy = cosphz*cosphxy + sinphz*sinphxy

        eucos = eucosx + 1j*eucosy

        if R0 is not None:
            direction = dr/dist
            dirx = direction[0, :]
            diry = direction[1, :]
            dirz = direction[2, :]

        smTerm = 1./gS**2 + betax_**2 + betay_**2
        betaz = 1 - 0.5*smTerm + 0.125*smTerm**2

        betaPx = betay_*Bz - betaz*By
        betaPy = -betax_*Bz + betaz*Bx
        betaPz = betax_*By - betay_*Bx

        rkrel = 1./(1. - dirx*betax_ - diry*betay_ - dirz*betaz)

        eucos *= self.ag * rkrel**2
        bnx = dirx - betax_
        bny = diry - betay_
        bnz = dirz - betaz

        dirDotBetaP = dirx*betaPx + diry*betaPy + dirz*betaPz
        dirDotDmB = dirx*bnx + diry*bny + dirz*bnz

        Bsr = np.sum(eucos*emcg*(bnx*dirDotBetaP - betaPx*dirDotDmB), axis=dim)
        Bpr = np.sum(eucos*emcg*(bny*dirDotBetaP - betaPy*dirDotDmB), axis=dim)

        return Bsr, Bpr

#    @profile
    def _sp_sum(self, emcg, w, gamma, ddphi, ddpsi, Bx, By, Bz,
                betax, betay, betam, trajx, trajy, trajz, R0=None):

        Bsr = np.complex(0)
        Bpr = np.complex(0)

        gamma_ = gamma[0] if self.filamentBeam else gamma
        dirx = ddphi
        diry = ddpsi
        dirz = 1. - 0.5*(ddphi**2 + ddpsi**2)
        revgamma2 = 1./gamma_**2

        wc = w * E2WC / (1. + (betam*EMC**2 - 0.5)*revgamma2) if\
            self.filamentBeam else w * E2WC / betam

        if R0 is not None:
            sinr0z, cosr0z = np.sin(wc*R0[2, :]), np.cos(wc*R0[2, :])

        for i in range(len(self.tg)):
            if self.filamentBeam:
                betax_ = betax[i]
                betay_ = betay[i]
                trajx_ = trajx[i]
                trajy_ = trajy[i]
                trajz_ = trajz[i]
            else:
                betax_ = emcg*betax[i]
                betay_ = emcg*betay[i]
                trajx_ = emcg*trajx[i]
                trajy_ = emcg*trajy[i]
                trajz_ = self.tg[i]*(1.-0.5*revgamma2) +\
                    EMC**2*revgamma2*trajz[i]

            if R0 is not None:
                rloc = np.array([trajx_, trajy_, trajz_])
                dr = R0 - np.expand_dims(rloc, 1)
                dist = np.linalg.norm(dr, axis=0)
                rdrz = 1./dr[2, :]
                drs = (dr[0, :]**2+dr[1, :]**2)*rdrz
                LRS = 0.5*drs - 0.125*drs**2*rdrz + 0.0625*drs**3*rdrz**2
                sinzloc = np.sin(wc * (self.tg[i] - trajz_))
                coszloc = np.cos(wc * (self.tg[i] - trajz_))
                sindrs = np.sin(wc * LRS)
                cosdrs = np.cos(wc * LRS)
                eucosx = -sinr0z*sinzloc*cosdrs - sinr0z*coszloc*sindrs -\
                           cosr0z*sinzloc*sindrs + cosr0z*coszloc*cosdrs
                eucosy = -sinr0z*sinzloc*sindrs + sinr0z*coszloc*cosdrs +\
                           cosr0z*sinzloc*cosdrs + cosr0z*coszloc*sindrs
            else:
                phz = wc*(self.tg[i] - dirz*trajz_)
                phxy = wc*(dirx*trajx_ + diry*trajy_)
                sinphz, cosphz = np.sin(phz), np.cos(phz)
                sinphxy, cosphxy = np.sin(phxy), np.cos(phxy)
                eucosx = sinphz*cosphxy - cosphz*sinphxy
                eucosy = cosphz*cosphxy + sinphz*sinphxy

            eucos = eucosx + 1j*eucosy

            if R0 is not None:
                direction = dr/dist
                dirx = direction[0, :]
                diry = direction[1, :]
                dirz = direction[2, :]

            smTerm = revgamma2 + betax_**2 + betay_**2
            betaz = 1. - 0.5*smTerm + 0.125*smTerm**2

            betaPx = betay_*Bz[i] - betaz*By[i]
            betaPy = -betax_*Bz[i] + betaz*Bx[i]
            betaPz = betax_*By[i] - betay_*Bx[i]
            rkrel = 1./(1. - dirx*betax_ - diry*betay_ - dirz*betaz)
            eucos *= self.ag[i] * rkrel**2

            bnx = dirx - betax_
            bny = diry - betay_
            bnz = dirz - betaz

            dirDotBetaP = dirx*betaPx + diry*betaPy + dirz*betaPz
            dirDotDmB = dirx*bnx + diry*bny + dirz*bnz

            Bsr += eucos*(bnx*dirDotBetaP - betaPx*dirDotDmB)
            Bpr += eucos*(bny*dirDotBetaP - betaPy*dirDotDmB)
        return Bsr*emcg, Bpr*emcg

    def build_I_map(self, w, ddtheta, ddpsi, dh=None, dg=None):
        if self.needReset:
            self.reset()
        useCL = False
        if isinstance(w, np.ndarray):
            if w.shape[0] > 1:
                useCL = True
        if (self.cl_ctx is None) or not useCL:
            return self._build_I_map_custom_field_conv(w, ddtheta, ddpsi, dh, dg)
        else:
            return self._build_I_map_custom_field_CL(w, ddtheta, ddpsi, dh, dg)

    def _build_integration_grid(self):
        quad_rule = np.polynomial.legendre.leggauss if self._useGauLeg else\
            self._clenshaw_curtis
        tg_n, ag_n = quad_rule(self.quadm)

        if isinstance(self.customFieldData, (float, int)) or\
                self.customFieldData is None:  # TODO: this is not 100% correct
            dataz = [-0.5*self.L0*self.Np, 0.5*self.L0*self.Np]
        else:
            dataz = self.customFieldData[:, 0]
        dstep = (dataz[-1] - dataz[0]) / float(self.gIntervals)
        dI = np.arange(0.5 * dstep + dataz[0], dataz[-1], dstep)

        self.tg = (dI[:, None]+0.5*dstep*tg_n).ravel()
        self.ag = (dI[:, None]*0+ag_n).ravel()
        self.dstep = dstep

    def build_trajectory(self, Bx, By, Bz, gamma=None):
        if self.cl_ctx is None:
            return self._build_trajectory_conv(Bx, By, Bz, gamma)
        else:
            return self._build_trajectory_CL(Bx, By, Bz, gamma)

    def _build_trajectory_CL(self, Bx, By, Bz, gamma=None):
        if gamma is None:
            gamma = self.gamma
        scalarArgs = [np.int32(len(self.wtGrid))]  # jend
        if self.filamentBeam:
            scalarArgs.extend([self.cl_precisionF(gamma)])

        nonSlicedROArgs = [self.cl_precisionF(self.wtGrid),  # Integration grid
                           self.cl_precisionF(Bx),  # Mangetic field
                           self.cl_precisionF(By),  # components on the
                           self.cl_precisionF(Bz)]  # Runge-Kutta grid

        nonSlicedRWArgs = [np.zeros_like(self.wtGrid),  # beta.x
                           np.zeros_like(self.wtGrid),  # beta.y
                           np.zeros_like(self.wtGrid),  # beta.z average
                           np.zeros_like(self.wtGrid),  # traj.x
                           np.zeros_like(self.wtGrid),  # traj.y
                           np.zeros_like(self.wtGrid)]  # traj.z

        clKernel = 'get_trajectory_filament' if self.filamentBeam\
            else 'get_trajectory'

        betax, betay, betazav, trajx, trajy, trajz = self.ucl.run_parallel(
            clKernel, scalarArgs, None, nonSlicedROArgs,
            None, nonSlicedRWArgs, 1)

        betaxTg = interp1d(self.wtGrid, betax, **self.spl_kw)(self.tg)
        betayTg = interp1d(self.wtGrid, betay, **self.spl_kw)(self.tg)
        trajxTg = interp1d(self.wtGrid, trajx, **self.spl_kw)(self.tg)
        trajyTg = interp1d(self.wtGrid, trajy, **self.spl_kw)(self.tg)
        trajzTg = interp1d(self.wtGrid, trajz, **self.spl_kw)(self.tg)
        return betaxTg, betayTg, [betazav[-1]], trajxTg, trajyTg, trajzTg

    def _build_trajectory_conv(self, Bx, By, Bz, gamma=None):
        def f_beta(B, beta):
            return emcg*np.array((beta[1]*B[2]-B[1], B[0] - beta[0]*B[2]))

        def f_traj(beta):
            if self.filamentBeam:
                smTerm = 1./gamma**2 + beta[0]**2 + beta[1]**2
                betaz = 1.-0.5*smTerm-0.125*smTerm**2
            else:
                betaz = -0.5*(beta[0]**2 + beta[1]**2)
            return np.array((beta[0], beta[1], betaz))

        def next_beta_rk(iB, beta):
            k1beta = rkStep * f_beta([Bx[iB], By[iB], Bz[iB]],
                                     beta)
            k2beta = rkStep * f_beta([Bx[iB+1], By[iB+1], Bz[iB+1]],
                                     beta + 0.5*k1beta)
            k3beta = rkStep * f_beta([Bx[iB+1], By[iB+1], Bz[iB+1]],
                                     beta + 0.5*k2beta)
            k4beta = rkStep * f_beta([Bx[iB+2], By[iB+2], Bz[iB+2]],
                                     beta + k3beta)
            return beta + (k1beta + 2*k2beta + 2*k3beta + k4beta)/6.

        def next_traj_rk(iB, beta, traj):
            k1beta = rkStep * f_beta([Bx[iB], By[iB], Bz[iB]],
                                        beta)
            k1traj = rkStep * f_traj(beta)
            k2beta = rkStep * f_beta([Bx[iB+1], By[iB+1], Bz[iB+1]],
                                     beta + 0.5*k1beta)
            k2traj = rkStep * f_traj(beta + 0.5*k1beta)
            k3beta = rkStep * f_beta([Bx[iB+1], By[iB+1], Bz[iB+1]],
                                     beta + 0.5*k2beta)
            k3traj = rkStep * f_traj(beta + 0.5*k2beta)
            k4beta = rkStep * f_beta([Bx[iB+2], By[iB+2], Bz[iB+2]],
                                     beta + k3beta)
            k4traj = rkStep * f_traj(beta + k3beta)
            return (beta + (k1beta + 2*k2beta + 2*k3beta + k4beta)/6.,
                    traj + (k1traj + 2*k2traj + 2*k3traj + k4traj)/6.)

        if gamma is None:
            gamma = np.array(self.gamma)
        emcg = SIE0 / SIM0 / C / 10. / gamma if self.filamentBeam else 1.
        beta_next = np.zeros(2)
        beta0 = np.zeros(2)
        betam_int = 0

        for i in range(len(self.wtGrid)-1):
            rkStep = self.wtGrid[i+1] - self.wtGrid[i]
            beta_next = next_beta_rk(2*i, beta_next)
            beta0 += rkStep * beta_next

        beta0 /= -(self.wtGrid[-1] - self.wtGrid[0])
        beta_next = np.copy(beta0)
        traj_next = np.zeros(3)
        traj0 = np.zeros(3)

        for i in range(len(self.wtGrid)-1):
            rkStep = self.wtGrid[i+1] - self.wtGrid[i]
            beta_next, traj_next = next_traj_rk(2*i, beta_next, traj_next)
            traj0 += rkStep * traj_next
            if self.filamentBeam:
                betam_int += rkStep * np.sqrt(
                        1. - 1./gamma**2 - beta_next[0]**2 - beta_next[1]**2)
            else:
                betam_int +=  beta_next[0]**2 + beta_next[1]**2

        traj0 /= -(self.wtGrid[-1] - self.wtGrid[0])
        beta_next = np.copy(beta0)
        traj_next = np.copy(traj0)
        if self.filamentBeam:
            betam_int /= -(self.wtGrid[-1] - self.wtGrid[0])
        else:
            betam_int *= -0.5/(len(self.wtGrid)-1)

        betax = [beta0[0]]
        betay = [beta0[1]]
        trajx = [traj0[0]]
        trajy = [traj0[1]]
        trajz = [traj0[2]]

        for i in range(len(self.wtGrid)-1):
            rkStep = self.wtGrid[i+1] - self.wtGrid[i]
            beta_next, traj_next = next_traj_rk(2*i, beta_next, traj_next)
            betax.append(beta_next[0])
            betay.append(beta_next[1])
            trajx.append(traj_next[0])
            trajy.append(traj_next[1])
            trajz.append(traj_next[2])

        betaxTg = interp1d(self.wtGrid, betax, **self.spl_kw)(self.tg)
        betayTg = interp1d(self.wtGrid, betay, **self.spl_kw)(self.tg)
        trajxTg = interp1d(self.wtGrid, trajx, **self.spl_kw)(self.tg)
        trajyTg = interp1d(self.wtGrid, trajy, **self.spl_kw)(self.tg)
        trajzTg = interp1d(self.wtGrid, trajz, **self.spl_kw)(self.tg)
        return betaxTg, betayTg, [betam_int], trajxTg, trajyTg, trajzTg

    def build_trajectory_periodic(self, Bx, By, Bz, gamma=None):
        if gamma is None:
            gamma = self.gamma
        gamma2 = gamma**2
        betam = 1. - (1. + 0.5 * self.Kx**2 + 0.5*self.Ky**2) / 2. / gamma2

        self.wu = PI  / self.L0 / gamma2 * \
            (2*gamma2 - 1 - 0.5*self.Kx**2 - 0.5*self.Ky**2) / E2WC

        z = 2*np.pi*self.tg/self.L0
        tgw = self.L0 / 2. / np.pi
        betax = self.Ky / gamma * np.cos(z)
        betay =-self.Kx / gamma * np.cos(z + self.phase)
        trajx = tgw * self.Ky / gamma * np.sin(z)
        trajy =-tgw * self.Kx / gamma * np.sin(z + self.phase)
        trajz = tgw * (betam * z - 0.125 / gamma**2 *
                 (self.Ky**2 * np.sin(2*z) +
                  self.Kx**2 * np.sin(2*(z + self.phase))))
        return betax, betay, [betam], trajx, trajy, trajz

    def _build_I_map_custom_field_CL(self, w, ddtheta, ddpsi,
                                  harmonic=None, dgamma=None):
        NRAYS = 1 if len(np.array(w).shape) == 0 else len(w)
        gamma = self.gamma

        if self.eEspread > 0:
            if dgamma is not None:
                gamma += dgamma
            else:
                sz = 1 if self.filamentBeam else NRAYS
                gamma += gamma * self.eEspread * np.random.normal(size=sz)

        gamma = gamma * np.ones(NRAYS, dtype=self.cl_precisionF)
        scalarArgs = []  # R0
        R0 = self.R0 if self.R0 is not None else 0

        if self.customFieldData is not None:
            Bx, By, Bz = self._magnetic_field()
        else:
            Bx, By, Bz = self._magnetic_field_periodic()

        if self.customFieldData is not None:
            betax, betay, betazav, trajx, trajy, trajz =\
                self.build_trajectory(Bx, By, Bz)
            Bxt, Byt, Bzt = self._magnetic_field(self.tg)
        else:
            betax, betay, betazav, trajx, trajy, trajz =\
                self.build_trajectory_periodic(Bx, By, Bz)
            Bxt, Byt, Bzt = self._magnetic_field_periodic(self.tg)

        emcg0 = EMC/gamma[0]

        if self.filamentBeam:
            self.beta = [betax, betay]
            self.trajectory = [trajx, trajy, trajz]
        else:
            self.beta = [betax*emcg0, betay*emcg0]
            self.trajectory = [trajx*emcg0,
                               trajy*emcg0,
                               self.tg*(1.-0.5/gamma[0]**2) + trajz*EMC**2/gamma[0]**2]

        betam = betazav[-1]
        ab = 0.5 / np.pi / betam

        if self.filamentBeam:
            scalarArgsTest = [np.int32(len(self.tg)),
                              self.cl_precisionF(emcg0),
                              self.cl_precisionF(1./gamma[0]**2),
                              self.cl_precisionF(R0),
                              self.cl_precisionF(w[0]*E2WC/betam)]

            slicedROArgs = [self.cl_precisionF(ddtheta),  # Theta
                            self.cl_precisionF(ddpsi)]  # Psi

            nonSlicedROArgs = [self.cl_precisionF(self.tg),  # Integration grid
                               self.cl_precisionF(self.ag),   # Integration weights
                               self.cl_precisionF(Bxt),  # Mangetic field
                               self.cl_precisionF(Byt),  # components on the
                               self.cl_precisionF(Bzt),  # CC grid
                               self.cl_precisionF(betax),  # Components of the
                               self.cl_precisionF(betay),  # velosity and
                               self.cl_precisionF(trajx),  # trajectory of the
                               self.cl_precisionF(trajy),  # electron on the
                               self.cl_precisionF(trajz)]  # CC grid

            slicedRWArgs = [np.zeros(NRAYS, dtype=self.cl_precisionC),  # Is
                            np.zeros(NRAYS, dtype=self.cl_precisionC)]  # Ip

            clKernel = 'custom_field_filament'

            Is_local, Ip_local = self.ucl.run_parallel(
                clKernel, scalarArgsTest, slicedROArgs, nonSlicedROArgs,
                slicedRWArgs, None, NRAYS)

        else:
            ab = 0.5 / np.pi / (1. - 0.5/gamma**2 + betam*EMC**2/gamma**2)

            scalarArgs.extend([np.int32(len(self.tg)),  # jend
                               self.cl_precisionF(betam),
                               self.cl_precisionF(self.R0)])

            slicedROArgs = [self.cl_precisionF(gamma),  # gamma
                            self.cl_precisionF(w),  # Energy
                            self.cl_precisionF(ddtheta),  # Theta
                            self.cl_precisionF(ddpsi)]  # Psi

            nonSlicedROArgs = [self.cl_precisionF(self.tg),  # Integration grid
                               self.cl_precisionF(self.ag),   # Integration weights
                               self.cl_precisionF(Bxt),  # Mangetic field
                               self.cl_precisionF(Byt),  # components on the
                               self.cl_precisionF(Bzt),  # CC grid
                               self.cl_precisionF(betax),  # Components of the
                               self.cl_precisionF(betay),  # velosity and
                               self.cl_precisionF(trajx),  # trajectory of the
                               self.cl_precisionF(trajy),  # electron on the
                               self.cl_precisionF(trajz)]  # CC grid

            slicedRWArgs = [np.zeros(NRAYS, dtype=self.cl_precisionC),  # Is
                            np.zeros(NRAYS, dtype=self.cl_precisionC)]  # Ip

            clKernel = 'custom_field'

            Is_local, Ip_local = self.ucl.run_parallel(
                clKernel, scalarArgs, slicedROArgs, nonSlicedROArgs,
                slicedRWArgs, None, NRAYS)

        bwFact = 0.001 if self.distE == 'BW' else 1./w
        Amp2Flux = FINE_STR * bwFact * self.eI / SIE0

        integralField = np.abs(Is_local)**2 + np.abs(Ip_local)**2
        if self.convergenceSearchFlag:
            return np.abs(np.sqrt(integralField) * 0.5 * self.dstep)
        else:
            return (Amp2Flux * 0.25 * self.dstep**2 * ab**2 * integralField,
                    np.sqrt(Amp2Flux) * Is_local * 0.5 * self.dstep * ab,
                    np.sqrt(Amp2Flux) * Ip_local * 0.5 * self.dstep * ab)

    def _build_I_map_custom_field_conv(self, w, ddtheta, ddpsi, harmonic=None,
                                       dgamma=None):
        NRAYS = 1 if len(np.array(w).shape) == 0 else len(w)
        gamma = self.gamma
        if self.eEspread > 0:
            if dgamma is not None:
                gamma += dgamma
            else:
                sz = 1 if self.filamentBeam else NRAYS
                gamma += gamma * self.eEspread * np.random.normal(size=sz)
        gamma = gamma * np.ones(NRAYS)

        R0 = self.R0 if self.R0 is not None else 0

        if self.customFieldData is not None and not self.periodicTest:
            Bx, By, Bz = self._magnetic_field()
        else:
            Bx, By, Bz = self._magnetic_field_periodic()


        if self.customFieldData is not None and not self.periodicTest:
            betax, betay, betazav, trajx, trajy, trajz =\
                self.build_trajectory(Bx, By, Bz)
#                betax3, betay3, betazav3, trajx3, trajy3, trajz3 =\
#                    self.build_trajectory_conv(Bx, By, Bz, gamma[0])
            Bxt, Byt, Bzt = self._magnetic_field(self.tg)

        else:
            betax, betay, betazav, trajx, trajy, trajz =\
                self.build_trajectory_periodic(Bx, By, Bz)
            Bxt, Byt, Bzt = self._magnetic_field_periodic(self.tg)

        self.beta = [betax, betay]
        self.trajectory = [trajx, trajy, trajz]

        betam = betazav[-1]
        ab = 0.5 / np.pi / betam if self.filamentBeam else\
            0.5 / np.pi / (1. - 0.5/gamma**2 + betam*EMC**2/gamma**2)
        emcg = SIE0 / SIM0 / C / 10. / gamma

        if self.R0:
            R0v = np.array((np.tan(ddtheta), np.tan(ddpsi), np.ones_like(ddpsi)))
#            R0n = np.linalg.norm(R0v, axis=0)  # Only for spherical screen
            R0v *= R0  # /R0n
        else:
            R0v=None

        if NRAYS > 10:  # sum along the integration grid in a loop
            Is_local, Ip_local = self._sp_sum(
                    emcg, w, gamma, ddtheta, ddpsi, Bxt, Byt, Bzt,
                    betax, betay, betam, trajx, trajy, trajz, R0v)
        else:  # Convergence only
            dim = len(np.array(w).shape)
            Is_local, Ip_local = self._sp(
                    dim, emcg, w, gamma, ddtheta, ddpsi, Bxt, Byt, Bzt,
                    betax, betay, betam, trajx, trajy, trajz, R0v)


        bwFact = 0.001 if self.distE == 'BW' else 1./w
        Amp2Flux = FINE_STR * bwFact * self.eI / SIE0

        integralField = np.abs(Is_local)**2 + np.abs(Ip_local)**2
        if self.convergenceSearchFlag:
            return np.abs(np.sqrt(integralField) * 0.5 * self.dstep)
        else:
            return (Amp2Flux * 0.25 * self.dstep**2 * ab**2 * integralField,
                    np.sqrt(Amp2Flux) * Is_local * 0.5 * self.dstep * ab,
                    np.sqrt(Amp2Flux) * Ip_local * 0.5 * self.dstep * ab)


class Undulator(IntegratedSource):
    u"""
    Undulator source. The computation is volumnous and thus decent GPU is
    highly recommended.
    """
    def __init__(self, *args, **kwargs):
        """
        *period*, *n*:
            Magnetic period (mm) length and number of periods.

        *K*, *Kx*, *Ky*: float
            Deflection parameter for the vertical field or for an elliptical
            undulator.

        *B0x*, *B0y*: float
            Maximum magnetic field. If both K and B provided at the init, K
            value will be used.

        *phaseDeg*: float
            Phase difference between horizontal and vertical magnetic arrays.
            Used in the elliptical case where it should be equal to 90 or -90.

        *taper*: tuple(dgap(mm), gap(mm))
            Linear variation in undulator gap. None if tapering is not used.
            Pyopencl is recommended for tapering.

        *targetE*: a tuple (Energy, harmonic{, isElliptical})
            Can be given for automatic calculation of the deflection parameter.
            If isElliptical is not given, it is assumed as False (as planar).

        *xPrimeMaxAutoReduce*, *zPrimeMaxAutoReduce*: bool
            Whether to reduce too large angular ranges down to the feasible
            values in order to improve efficiency. It is highly recommended to
            keep them True.



        """
        period = kwargs.pop('period', 50)
        n = kwargs.pop('n', 50)
        K = kwargs.pop('K', 0)
        Kx = kwargs.pop('Kx', 0)
        Ky = kwargs.pop('Ky', 0)
        B0x = kwargs.pop('B0x', 0)
        B0y = kwargs.pop('B0y', 0)
        phaseDeg = kwargs.pop('phaseDeg', 0)
        taper = kwargs.pop('taper', None)
        targetE = kwargs.pop('targetE', None)
        xPrimeMaxAutoReduce = kwargs.pop('xPrimeMaxAutoReduce', True)
        zPrimeMaxAutoReduce = kwargs.pop('zPrimeMaxAutoReduce', True)
        super(Undulator, self).__init__(*args, **kwargs)

        self.L0 = period
        self.Np = n

        if targetE is not None:
            self._targetE = targetE
            Ky = np.sqrt(targetE[1] * 8 * PI * self.gamma2 /
                        period / targetE[0] / E2WC - 2)
            if raycing._VERBOSITY_ > 10:
                print("K = {0}".format(Ky))
            if np.isnan(Ky):
                raise ValueError("Cannot calculate K, try to increase the "
                                 "undulator harmonic number")
            if len(targetE) > 2:
                isElliptical = targetE[2]
                if isElliptical:
                    Kx = Ky / 2**0.5
                    if raycing._VERBOSITY_ > 10:
                        print("Kx = Ky = {0}".format(Kx))

        phaseDeg = np.degrees(raycing.auto_units_angle(phaseDeg)) if\
            isinstance(phaseDeg, raycing.basestring) else phaseDeg
        self.phase = np.radians(phaseDeg)

        if taper is not None:
            self.taper = taper[0] / self.Np / self.L0 / taper[1]
            self.gap = taper[1]
        else:
            self.taper = None

        if Kx == 0 and Ky == 0:
            if abs(K) > 0:
                Ky = K
            elif abs(B0y) > 0:
                    self.B0y = B0y
            elif abs(B0x) > 0:
                    self.B0x = B0x
            else:
                self.K = 1
                raise("Please define either K or B0!")

        self.Kx = Kx
        self.Ky = Ky

        if self.Kx == 0 and B0x > 0:
            self.B0x = B0x

#        self.B0x = K2B * self.Kx / self.L0
#        self.B0y = K2B * self.Ky / self.L0

        self.xPrimeMaxAutoReduce = xPrimeMaxAutoReduce
        self.zPrimeMaxAutoReduce = zPrimeMaxAutoReduce
        if self.R0 is not None:  # Required for convergence
            self.xPrimeMaxAutoReduce = True
            self.zPrimeMaxAutoReduce = True

        if xPrimeMaxAutoReduce:
            K0 = self.Ky if abs(self.Ky) > 0 else 2.
            xPrimeMaxTmp = K0 / self.gamma
            if abs(self._xPrimeMax) > abs(xPrimeMaxTmp):
                print("Reducing xPrimeMax from {0} down to {1} mrad".format(
                      self._xPrimeMax * 1e3, xPrimeMaxTmp * 1e3))
                self._xPrimeMax = xPrimeMaxTmp
            if abs(self._xPrimeMin) > abs(xPrimeMaxTmp):
                print("Reducing xPrimeMin from {0} down to {1} mrad".format(
                      self._xPrimeMin * 1e3, xPrimeMaxTmp * 1e3))
                self._xPrimeMin = np.sign(self._xPrimeMin) * xPrimeMaxTmp
        if zPrimeMaxAutoReduce:
            K0 = self.Kx if abs(self.Kx) > 0 else 2.
            zPrimeMaxTmp = K0 / self.gamma
            if abs(self._zPrimeMax) > abs(zPrimeMaxTmp):
                print("Reducing zPrimeMax from {0} down to {1} mrad".format(
                      self._zPrimeMax * 1e3, zPrimeMaxTmp * 1e3))
                self._zPrimeMax = zPrimeMaxTmp
            if abs(self._zPrimeMin) > abs(zPrimeMaxTmp):
                print("Reducing xPrimeMin from {0} down to {1} mrad".format(
                      self._zPrimeMin * 1e3, zPrimeMaxTmp * 1e3))
                self._zPrimeMin = np.sign(self._zPrimeMin) * zPrimeMaxTmp

    @property
    def period(self):
        return self.L0

    @period.setter
    def period(self, period):
        self.L0 = float(period)
        self.needReset = True
        # Need to recalculate the integration parameters

    @property
    def n(self):
        return self.Np

    @n.setter
    def n(self, n):
        self.Np = float(n)
        self.needReset = True
        # Need to recalculate the integration parameters

    @property
    def targetE(self):
        return self._targetE

    @targetE.setter
    def targetE(self, targetE):
        self._targetE = targetE
        Ky = np.sqrt(targetE[1] * 8 * PI * self.gamma2 /
                    self.L0 / targetE[0] / E2WC - 2)
        Kx = 0
        if raycing._VERBOSITY_ > 10:
            print("K = {0}".format(Ky))
        if np.isnan(Ky):
            raise ValueError("Cannot calculate K, try to increase the "
                             "undulator harmonic number")
        if len(targetE) > 2:
            isElliptical = targetE[2]
            if isElliptical:
                Kx = Ky / 2**0.5
                if raycing._VERBOSITY_ > 10:
                    print("Kx = Ky = {0}".format(Kx))
        self._Kx = Kx
        self._Ky = Ky
        self.needReset = True
        # Need to recalculate the integration parameters

    @property
    def Kx(self):
        return self._Kx

    @Kx.setter
    def Kx(self, Kx):
        self._Kx = float(Kx)
        self._B0x = K2B * Kx / self.L0
        self.needReset = True
        # Need to recalculate the integration parameters

    @property
    def Ky(self):
        return self._Ky

    @Ky.setter
    def Ky(self, Ky):
        self._Ky = float(Ky)
        self._K = float(Ky)
        self._B0y = K2B * Ky / self.L0
        self.report_E1()
        self.needReset = True
        # Need to recalculate the integration parameters

    @property
    def K(self):
        return self._Ky

    @K.setter
    def K(self, K):
        self._Ky = float(K)
        self._B0y = K2B * K / self.L0
        self.report_E1()
        self.needReset = True
        # Need to recalculate the integration parameters

    @property
    def B0x(self):
        return self._B0x

    @B0x.setter
    def B0x(self, B0x):
        self._B0x = float(B0x)
        self._Kx = B0x * self.L0 / K2B
        self.needReset = True
        # Need to recalculate the integration parameters

    @property
    def B0y(self):
        return self._B0y

    @B0y.setter
    def B0y(self, B0y):
        self._B0y = float(B0y)
        self._Ky = B0y * self.L0 / K2B
        self.needReset = True
        # Need to recalculate the integration parameters

    def report_E1(self):
        wu = PI / self.L0 / self.gamma2 * \
            (2*self.gamma2 - 1. - 0.5*self.Kx**2 - 0.5*self.Ky**2) / E2WC

        E1 = 2*wu*self.gamma2 / (1 + 0.5*self.Kx**2 + 0.5*self.Ky**2)
        if raycing._VERBOSITY_ > 10:

            print("E1 = {0}".format(E1))
            print("E3 = {0}".format(3*E1))
            print("B0 = {0}".format(self.B0y))
            if self.taper is not None:
                print("dB/dx/B = {0}".format(
                    -PI * self.gap * self.taper / self.L0 * 1e3))
        self.E1 = E1

    def prefix_save_name(self):
        if self.Kx > 0:
            return '4-elu-xrt'
        else:
            return '1-und-xrt'

    def tuning_curves(self, energy, theta, psi, harmonics, Ks):
        """Calculates *tuning curves* -- maximum flux of given *harmomonics* at
        given K values (*Ks*). The flux is calculated through the aperture
        defined by *theta* and *psi* opening angles.

        Returns two 2D arrays: energy positions and flux values. The rows
        correspond to *Ks*, the colums correspond to *harmomonics*.
        """
        try:
            dtheta, dpsi = theta[1] - theta[0], psi[1] - psi[0]
        except TypeError:
            dtheta, dpsi = 1, 1
        tunesE, tunesF = [], []
        tmpKy = self.Ky
        for iK, K in enumerate(Ks):
            if raycing._VERBOSITY_ > 10:
                print("K={0}, {1} of {2}".format(K, iK+1, len(Ks)))
            self.Ky = K
            I0 = self.intensities_on_mesh(energy, theta, psi, harmonics)[0]
            flux = I0.sum(axis=(1, 2)) * dtheta * dpsi
            argm = np.argmax(flux, axis=0)
            fluxm = np.max(flux, axis=0)
            tunesE.append(energy[argm] / 1000.)
            tunesF.append(fluxm)
        self.Ky = tmpKy

        return np.array(tunesE).T, np.array(tunesF).T

    def power_vs_K(self, energy, theta, psi, harmonics, Ks):
        """Calculates *power curve* -- total power in W for all *harmomonics*
        at given K values (*Ks*). The power is calculated through the aperture
        defined by *theta* and *psi* opening angles within the *energy* range.

        The result of this numerical integration depends on the used angular
        and energy meshes; you should check convergence. Internally, electron
        beam energy spread is also sampled by adding another dimension to the
        intensity array and making it 5-dimensional. You therefore may want to
        set energy spread to zero, it doesn’t affect the resulting power
        anyway.

        Returns a 1D array corresponding to *Ks*.
        """
        try:
            dtheta, dpsi, dE = \
                theta[1] - theta[0], psi[1] - psi[0], energy[1] - energy[0]
        except TypeError:
            dtheta, dpsi, dE = 1, 1, 1
        tmpKy = self.Ky
        powers = []
        for iK, K in enumerate(Ks):
            if raycing._VERBOSITY_ > 10:
                print("K={0}, {1} of {2}".format(K, iK+1, len(Ks)))
            self.Ky = K
            I0 = self.intensities_on_mesh(energy, theta, psi, harmonics)[0]
            if self.distE == 'BW':
                I0 *= 1e3
            else:  # 'eV'
                I0 *= energy[:, np.newaxis, np.newaxis, np.newaxis]
            power = I0.sum() * dtheta * dpsi * dE * EV2ERG * 1e-7  # [W]
            powers.append(power)
        self.Ky = tmpKy
        return np.array(powers)

    def _build_integration_grid(self):
        quad_rule = np.polynomial.legendre.leggauss if self._useGauLeg else\
            self._clenshaw_curtis
        self.tg_n, self.ag_n = quad_rule(self.quadm)

        dstep = 2 * PI / float(self.gIntervals)
        dI = np.arange(-PI + 0.5 * dstep, PI, dstep)

        self.tg = (dI[:, None]+0.5*dstep*self.tg_n).ravel()
        self.ag = (dI[:, None]*0+self.ag_n).ravel()
        self.sintg = np.sin(self.tg)
        self.costg = np.cos(self.tg)
        self.sintgph = np.sin(self.tg + self.phase)
        self.costgph = np.cos(self.tg + self.phase)
        self.dstep = dstep

#    @profile
    def _sp(self, dim, ww1, w, wu, gamma, ddphi, ddpsi, R0=None):
        lengamma = 1 if len(np.array(gamma).shape) == 0 else len(gamma)
        gS = gamma
        if dim == 0:
            ww1S = ww1
            wS, wuS = w, wu
            ddphiS = ddphi
            ddpsiS = ddpsi
        elif dim == 1:
            ww1S = ww1[:, np.newaxis]
            wS = w[:, np.newaxis]
            wuS = wu[:, np.newaxis]
            ddphiS = ddphi[:, np.newaxis]
            ddpsiS = ddpsi[:, np.newaxis]
            if lengamma > 1:
                gS = gamma[:, np.newaxis]
#        elif dim == 3:
#            ww1S = ww1[:, :, :, np.newaxis]
#            wS, wuS = w[:, :, :, np.newaxis], wu[:, :, :, np.newaxis]
#            ddphiS = ddphi[:, :, :, np.newaxis]
#            ddpsiS = ddpsi[:, :, :, np.newaxis]
#            if lengamma > 1:
#                gS = gamma[:, :, :, np.newaxis]

        taperC = 1
        alphaS = 0

        if (self.R0 is not None) or (self.taper is not None):
            dI = np.arange(0.5*self.dstep - PI*self.Np, PI*self.Np, self.dstep)
            tg = (dI[:, None] + 0.5*self.dstep*self.tg_n).ravel()
            ag = np.tile(self.ag, self.Np)
            sinx = np.tile(self.sintg, self.Np)
            cosx = np.tile(self.costg, self.Np)
            sinxph = np.tile(self.sintgph, self.Np)
            cosxph = np.tile(self.costgph, self.Np)
        else:
            tg = self.tg
            ag = self.ag
            sinx = self.sintg
            cosx = self.costg
            sinxph = self.sintgph
            cosxph = self.costgph

        sin2x = 2*sinx*cosx
        sin2xph = 2*sinxph*cosxph
        revgamma = 1./gS
        revgamma2 = revgamma**2
        betam = 1. - (1. + 0.5*self.Kx**2 + 0.5*self.Ky**2)*0.5*revgamma2
        wwuS = wS/wuS
        dirx = ddphiS
        diry = ddpsiS
        dirz = 1. - 0.5*(ddphiS**2 + ddpsiS**2)
        if self.taper is not None:
            alphaS = self.taper/E2WC
            taperC = 1 - alphaS*tg/wuS
            ucos = ww1S*tg +\
                wwuS*revgamma*\
                (-self.Ky*dirx*(sinx + alphaS/wuS*
                                (1 - cosx - tg*sinx)) +
                 self.Kx*diry*sinx + 0.125*revgamma*
                 (self.Kx**2 * sin2xph + self.Ky**2 * (sin2x -
                  2*alphaS/wuS*(tg**2 + cosx**2 + tg*sin2x))))
            eucos = np.exp(1j*ucos)
        elif R0 is not None:
            sinr0z = np.sin(wwuS*R0)
            cosr0z = np.cos(wwuS*R0)
            zterm = 0.5*(self.Ky**2*sin2x +
                         self.Kx**2*sin2xph)*revgamma
            rloc = np.array([self.Ky*sinx*revgamma,
                             self.Kx*sinxph*revgamma,
                             betam*tg-0.25*zterm*revgamma])
            dr = R0 - rloc

            dist = np.linalg.norm(dr, axis=0)
            ucos = wwuS*(tg + dist)
            drs = 0.5*(dr[0, :]**2+dr[1, :]**2)/dr[2, :]

            sinzloc = np.sin(wwuS * tg*(1.-betam))
            coszloc = np.cos(wwuS * tg*(1.-betam))
            sindrs = np.sin(wwuS *(drs + 0.25 * zterm * revgamma))
            cosdrs = np.cos(wwuS *(drs + 0.25 * zterm * revgamma))

            eucosx = -sinr0z*sinzloc*cosdrs - sinr0z*coszloc*sindrs -\
                       cosr0z*sinzloc*sindrs + cosr0z*coszloc*cosdrs
            eucosy = -sinr0z*sinzloc*sindrs + sinr0z*coszloc*cosdrs +\
                       cosr0z*sinzloc*cosdrs + cosr0z*coszloc*sindrs
            eucos = eucosx + 1j*eucosy

            direction = dr/dist
            dirx = direction[0, :]
            diry = direction[1, :]
            dirz = direction[2, :]
        else:
            ucos = ww1S*tg + wwuS*revgamma*\
                (-self.Ky*ddphiS*sinx + self.Kx*ddpsiS*sinxph +
                 0.125*revgamma*(self.Ky**2 * sin2x +
                               self.Kx**2 * sin2xph))
            eucos = np.exp(1j*ucos)

        betax = taperC*self.Ky*revgamma*cosx
        betay = -self.Kx*revgamma*cosxph
        betaz = 1. - 0.5*(revgamma2 + betax*betax + betay*betay)

        betaPx = -self.Ky*(alphaS*cosx + taperC*sinx)
        betaPy = self.Kx*sinxph
        betaPz = 0.5*revgamma*\
            (self.Ky**2 * taperC*(alphaS*cosx**2 + taperC*sin2x)+
             self.Kx**2 * sin2xph)

        rkrel = 1./(1. - dirx*betax - diry*betay - dirz*betaz)
        eucos *= ag * rkrel**2
        bnx = dirx - betax
        bny = diry - betay
        bnz = dirz - betaz

        dirDotBetaP = dirx*betaPx + diry*betaPy + dirz*betaPz
        dirDotDmB = dirx*bnx + diry*bny + dirz*bnz

        Bsr = np.sum(eucos*wuS*revgamma*(bnx*dirDotBetaP - betaPx*dirDotDmB), axis=dim)
        Bpr = np.sum(eucos*wuS*revgamma*(bny*dirDotBetaP - betaPy*dirDotDmB), axis=dim)

        return Bsr, Bpr

#    @profile
    def _sp_sum(self, ww1S, wS, wuS, gS, ddphiS, ddpsiS, R0=None):

        taperC = 1
        alphaS = 0

        sin2x = 2.*self.sintg*self.costg
        sin2xph = 2.*self.sintgph*self.costgph
        revgamma = 1. / gS
        revgamma2 = revgamma**2
        betam = 1. - (1. + 0.5*self.Kx**2 + 0.5*self.Ky**2)*0.5*revgamma2
        wwuS = wS/wuS

        Bsr = np.complex(0)
        Bpr = np.complex(0)

        dirx = ddphiS
        diry = ddpsiS
        dirz = 1. - 0.5*(ddphiS**2 + ddpsiS**2)
        Nmx = self.Np if (R0 is not None or self.taper is not None) else 1
        if R0 is not None:
            sinr0z = np.sin(R0)
            cosr0z = np.cos(R0)

        for Nperiod in range(Nmx):
            if raycing._VERBOSITY_ > 80 and (self.taper is not None or\
                                             R0 is not None):
                print("Period {} out of {}".format(Nperiod+1, Nmx))
            for i in range(len(self.tg)):
                if self.taper is not None:
                    zloc = -(Nmx-1)*np.pi + Nperiod*PI2 + self.tg[i]
                    alphaS = self.taper/E2WC
                    taperC = 1. - alphaS*zloc/wuS
                    ucos = ww1S*zloc +\
                        wwuS*revgamma*\
                        (-self.Ky*dirx*(self.sintg[i] + alphaS/wuS*
                                        (1 - self.costg[i] -
                                         zloc*self.sintg[i])) +
                         self.Kx*diry*self.sintg[i] + 0.125*revgamma*
                         (self.Kx**2 * sin2xph[i] + self.Ky**2 * (sin2x[i] -
                          2*alphaS/wuS*(zloc**2 + self.costg[i]**2 +
                                        zloc*sin2x[i]))))
                    eucos = np.exp(1j*ucos)
                elif R0 is not None:
                    zterm = 0.5*(self.Ky**2*sin2x[i] +
                                 self.Kx**2*sin2xph[i])*revgamma
                    zloc = -(Nmx-1)*np.pi + Nperiod*PI2 + self.tg[i]
                    rloc = np.array([self.Ky*self.sintg[i]*revgamma,
                                     self.Kx*self.sintgph[i]*revgamma,
                                     betam*zloc-0.25*zterm*revgamma])
                    dr = R0 - np.expand_dims(rloc, 1)
                    dist = np.linalg.norm(dr, axis=0)

                    drs = 0.5*(dr[0, :]**2+dr[1, :]**2)/dr[2, :];

                    sinzloc = np.sin(wwuS * zloc*(1.-betam))
                    coszloc = np.cos(wwuS * zloc*(1.-betam))
                    sindrs = np.sin(wwuS *(drs + 0.25 * zterm * revgamma))
                    cosdrs = np.cos(wwuS *(drs + 0.25 * zterm * revgamma))

                    eucosx = -sinr0z*sinzloc*cosdrs - sinr0z*coszloc*sindrs -\
                               cosr0z*sinzloc*sindrs + cosr0z*coszloc*cosdrs;
                    eucosy = -sinr0z*sinzloc*sindrs + sinr0z*coszloc*cosdrs +\
                               cosr0z*sinzloc*cosdrs + cosr0z*coszloc*sindrs;
                    eucos = eucosx + 1j*eucosy

                    direction = dr/dist
                    dirx = direction[0, :]
                    diry = direction[1, :]
                    dirz = direction[2, :]

                else:
                    ucos = ww1S*self.tg[i] + wwuS*revgamma*\
                        (-self.Ky*ddphiS*self.sintg[i] + self.Kx*ddpsiS*self.sintgph[i] +
                         0.125*revgamma*(self.Ky**2 * sin2x[i] +
                                       self.Kx**2 * sin2xph[i]))
                    eucos = np.exp(1j*ucos)

                betax = taperC*self.Ky*revgamma*self.costg[i]
                betay = -self.Kx*revgamma*self.costgph[i]
                betaz = 1. - 0.5*(revgamma2 + betax*betax + betay*betay)

                betaPx = -self.Ky*(alphaS*self.costg[i] + taperC*self.sintg[i])
                betaPy = self.Kx*self.sintgph[i]
                betaPz = 0.5*revgamma*\
                    (self.Ky**2 * taperC*(alphaS*self.costg[i]**2 + taperC*sin2x[i])+
                     self.Kx**2 * sin2xph[i])

                rkrel = 1./(1. - dirx*betax - diry*betay - dirz*betaz)
                eucos *= self.ag[i] * rkrel**2

<<<<<<< HEAD
                bnx = dirx - betax
                bny = diry - betay
                bnz = dirz - betaz
=======
        *fixedEnergy* is either None or a value in eV. If *fixedEnergy* is
        specified, the energy band is not 0.1%BW relative to *fixedEnergy*, as
        probably expected but is given by (eMax - eMin) of the constructor.
>>>>>>> 6e5fcff7

                dirDotBetaP = dirx*betaPx + diry*betaPy + dirz*betaPz
                dirDotDmB = dirx*bnx + diry*bny + dirz*bnz

                Bsr += eucos*(bnx*dirDotBetaP - betaPx*dirDotDmB)
                Bpr += eucos*(bny*dirDotBetaP - betaPy*dirDotDmB)

        return wuS*revgamma*Bsr, wuS*revgamma*Bpr

    def build_I_map(self, w, ddtheta, ddpsi, harmonic=None, dg=None):
        if self.needReset:
            self.reset()
        useCL = False
        if isinstance(w, np.ndarray):
            if w.shape[0] > 1:
                useCL = True
        if (self.cl_ctx is None) or not useCL:
            return self._build_I_map_conv(w, ddtheta, ddpsi, harmonic, dg)
        else:
            return self._build_I_map_CL(w, ddtheta, ddpsi, harmonic, dg)

    def _build_I_map_conv(self, w, ddtheta, ddpsi, harmonic, dgamma=None):
        #        np.seterr(invalid='ignore')
        #        np.seterr(divide='ignore')
        NRAYS = 1 if len(np.array(w).shape) == 0 else len(w)

        gamma = self.gamma
        if self.eEspread > 0:
            if dgamma is not None:
                gamma += dgamma
            else:
                sz = 1 if self.filamentBeam else NRAYS
                gamma += gamma * self.eEspread * np.random.normal(size=sz)
        gamma = gamma * np.ones(NRAYS)
        gamma2 = gamma**2

        wu = PI / self.L0 / gamma2 * np.ones_like(w) *\
            (2*gamma2 - 1 - 0.5*self.Kx**2 - 0.5*self.Ky**2) / E2WC
        ww1 = w * ((1. + 0.5*self.Kx**2 + 0.5*self.Ky**2) +
                   gamma2 * (ddtheta**2 + ddpsi**2)) / (2. * gamma2 * wu)

        if (self.taper is not None) or (self.R0 is not None):
            ab = 1. / PI2 / wu
        else:
            ab = 1. / PI2 / wu * np.sin(PI * self.Np * ww1) / np.sin(PI * ww1)

        if self.R0:
            R0v = np.array((np.tan(ddtheta),
                            np.tan(ddpsi),
                            np.ones_like(ddpsi)))
#            R0n = np.linalg.norm(R0v, axis=0)  # TODO: Only for spherical screen
            R0v *= self.R0*np.pi*2/self.L0  # /R0n
        else:
            R0v=None

        if NRAYS > 10:
            if self.filamentBeam:
                gamma = self.gamma
            Is_local, Ip_local = self._sp_sum(
                    ww1, w, wu, gamma, ddtheta, ddpsi, R0v)
        else:  # Convergence only
            dim = len(np.array(w).shape)
            Is_local, Ip_local = self._sp(
                dim, ww1, w, wu, gamma, ddtheta, ddpsi, R0v)

        bwFact = 0.001 if self.distE == 'BW' else 1./w
        Amp2Flux = FINE_STR * bwFact * self.eI / SIE0

        if harmonic is not None:
            Is_local[ww1 > harmonic+0.5] = 0
            Ip_local[ww1 > harmonic+0.5] = 0
            Is_local[ww1 < harmonic-0.5] = 0
            Ip_local[ww1 < harmonic-0.5] = 0

        #        np.seterr(invalid='warn')
        #        np.seterr(divide='warn')
        integralField = np.abs(Is_local)**2 + np.abs(Ip_local)**2
        if self.convergenceSearchFlag:
            return np.abs(np.sqrt(integralField) * 0.5 * self.dstep)
        else:
            return (Amp2Flux * ab**2 * 0.25 * self.dstep**2 * integralField,
                    np.sqrt(Amp2Flux) * ab * Is_local * 0.5 * self.dstep,
                    np.sqrt(Amp2Flux) * ab * Ip_local * 0.5 * self.dstep)

    def _build_I_map_CL(self, w, ddtheta, ddpsi, harmonic, dgamma=None):

        NRAYS = 1 if len(np.array(w).shape) == 0 else len(w)
        gamma = self.gamma
        if self.eEspread > 0:
            if dgamma is not None:
                gamma += dgamma
            else:
                sz = 1 if self.filamentBeam else NRAYS
                gamma += gamma * self.eEspread * np.random.normal(size=sz)
        gamma = gamma * np.ones(NRAYS, dtype=self.cl_precisionF)
        gamma2 = gamma**2

        wu = PI / self.L0 / gamma2 *\
            (2*gamma2 - 1 - 0.5*self.Kx**2 - 0.5*self.Ky**2) / E2WC
#        wu = 2*PI / self.L0 / E2WC * np.ones_like(gamma)
        ww1 = w * ((1. + 0.5 * self.Kx**2 + 0.5 * self.Ky**2) +
                   gamma2 * (ddtheta * ddtheta + ddpsi * ddpsi)) /\
            (2. * gamma2 * wu)

        if (self.taper is not None) or (self.R0 is not None):
            ab = 1. / PI2 / wu
        else:
            ab = 1. / PI2 / wu * np.sin(PI * self.Np * ww1) / np.sin(PI * ww1)

        scalarArgs = [self.cl_precisionF(0.)]

        if self.R0 is not None:
            scalarArgs = [self.cl_precisionF(self.R0*np.pi*2/self.L0)] #,  # R0
        elif self.taper:
            scalarArgs = [self.cl_precisionF(self.taper)]

        scalarArgs.extend([self.cl_precisionF(self.Kx),  # Kx
                           self.cl_precisionF(self.Ky),  # Ky
                           np.int32(len(self.tg))])  # jend
        if (self.taper is not None) or (self.R0 is not None):
            scalarArgs.extend([np.int32(self.Np)])


        slicedROArgs = [self.cl_precisionF(gamma),  # gamma
                        self.cl_precisionF(wu),  # Wund
                        self.cl_precisionF(w),  # Energy
                        self.cl_precisionF(ww1),  # Energy/Eund(0)
                        self.cl_precisionF(ddtheta),  # Theta
                        self.cl_precisionF(ddpsi)]  # Psi

        nonSlicedROArgs = [self.cl_precisionF(self.tg),  # Integration grid
                           self.cl_precisionF(self.ag),  # Integration weights
                           self.cl_precisionF(self.sintg), # Move outside
                           self.cl_precisionF(self.costg),
                           self.cl_precisionF(self.sintgph),
                           self.cl_precisionF(self.costgph)]
        slicedRWArgs = [np.zeros(NRAYS, dtype=self.cl_precisionC),  # Is
                        np.zeros(NRAYS, dtype=self.cl_precisionC)]  # Ip

        if self.taper is not None:
            clKernel = 'undulator_taper'
        elif self.R0 is not None:
            clKernel = 'undulator_nf'
#            if self.full:
#                clKernel = 'undulator_nf_full'
#        elif self.full:
#            clKernel = 'undulator_full'
        else:
            clKernel = 'undulator'

        Is_local, Ip_local = self.ucl.run_parallel(
            clKernel, scalarArgs, slicedROArgs, nonSlicedROArgs,
            slicedRWArgs, dimension=NRAYS)

        bwFact = 0.001 if self.distE == 'BW' else 1./w
        Amp2Flux = FINE_STR * bwFact * self.eI / SIE0

        if harmonic is not None:
            Is_local[ww1 > harmonic+0.5] = 0
            Ip_local[ww1 > harmonic+0.5] = 0
            Is_local[ww1 < harmonic-0.5] = 0
            Ip_local[ww1 < harmonic-0.5] = 0

        integralField = np.abs(Is_local)**2 + np.abs(Ip_local)**2
        if self.convergenceSearchFlag:
            return np.abs(np.sqrt(integralField) * 0.5 * self.dstep)
        else:
            return (Amp2Flux * ab**2 * 0.25 * self.dstep**2 * integralField,
                    np.sqrt(Amp2Flux) * Is_local * ab * 0.5 * self.dstep,
                    np.sqrt(Amp2Flux) * Ip_local * ab * 0.5 * self.dstep)

#    def _reportNaN(self, x, strName):
#        nanSum = np.isnan(x).sum()
#        if nanSum > 0:
#            print("{0} NaN rays in {1}!".format(nanSum, strName))

    def get_sigma_r02(self, E):  # linear size
        """Squared sigma_{r0} as by Walker and by Ellaume and
        Tanaka and Kitamura J. Synchrotron Rad. 16 (2009) 380–386 (see the
        text after Eq(23))"""
        return 2 * CHeVcm/E*10 * self.L0*self.Np / PI2**2

    def get_sigmaP_r02(self, E):  # angular size
        """Squared sigmaP_{r0}"""
        return CHeVcm/E*10 / (2 * self.L0*self.Np)

    def get_sigma_r2(self, E, onlyOddHarmonics=True, with0eSpread=False):
        """Squared sigma_{r} as by
        Tanaka and Kitamura J. Synchrotron Rad. 16 (2009) 380–386
        that also depends on energy spread."""
        sigma_r02 = self.get_sigma_r02(E)
        if self.eEspread == 0 or with0eSpread:
            return sigma_r02
        harmonic = np.floor_divide(E, self.E1)
#        harmonic[harmonic < 1] = 1
        if onlyOddHarmonics:
            harmonic += harmonic % 2 - 1
        eEspread_norm = PI2 * harmonic * self.Np * self.eEspread
        Qa2 = self.tanaka_kitamura_Qa2(eEspread_norm/4.)  # note 1/4
        return sigma_r02 * Qa2**(2/3.)

    def get_sigmaP_r2(self, E, onlyOddHarmonics=True, with0eSpread=False):
        """Squared sigmaP_{r} as by
        Tanaka and Kitamura J. Synchrotron Rad. 16 (2009) 380–386
        that also depends on energy spread."""
        sigmaP_r02 = self.get_sigmaP_r02(E)
        if self.eEspread == 0 or with0eSpread:
            return sigmaP_r02
        harmonic = np.floor_divide(E, self.E1)
#        harmonic[harmonic < 1] = 1
        if onlyOddHarmonics:
            harmonic += harmonic % 2 - 1
        eEspread_norm = PI2 * harmonic * self.Np * self.eEspread
        Qa2 = self.tanaka_kitamura_Qa2(eEspread_norm)
        return sigmaP_r02 * Qa2

    def get_SIGMA(self, E, onlyOddHarmonics=True, with0eSpread=False):
        """Calculates total linear source size, also including the effect of
        electron beam energy spread. Uses Tanaka and Kitamura, J. Synchrotron
        Rad. 16 (2009) 380–6.

        *E* can be a value or an array. Returns a 2-tuple with x and y sizes.
        """
        sigma_r2 = self.get_sigma_r2(E, onlyOddHarmonics, with0eSpread)
        return ((self.dx**2 + sigma_r2)**0.5,
                (self.dz**2 + sigma_r2)**0.5)

    def get_SIGMAP(self, E, onlyOddHarmonics=True, with0eSpread=False):
        """Calculates total angular source size, also including the effect of
        electron beam energy spread. Uses Tanaka and Kitamura, J. Synchrotron
        Rad. 16 (2009) 380–6.

        *E* can be a value or an array. Returns a 2-tuple with x and y sizes.
        """
        sigmaP_r2 = self.get_sigmaP_r2(E, onlyOddHarmonics, with0eSpread)
        return ((self.dxprime**2 + sigmaP_r2)**0.5,
                (self.dzprime**2 + sigmaP_r2)**0.5)<|MERGE_RESOLUTION|>--- conflicted
+++ resolved
@@ -785,7 +785,7 @@
 
         *fixedEnergy* is either None or a value in eV. If *fixedEnergy* is
         specified, the energy band is not 0.1%BW relative to *fixedEnergy*, as
-        probably axpected but is given by (eMax - eMin) of the constructor.
+        probably expected but is given by (eMax - eMin) of the constructor.
 
         *wave* and *accuBeam* are used in wave diffraction. *wave* is a Beam
         object and determines the positions of the wave samples. It must be
@@ -1833,62 +1833,9 @@
             bot.Jss[:] = np.where(sSP, intensS / sSP, sSP)
             bot.Jpp[:] = np.where(sSP, intensP / sSP, sSP)
 
-<<<<<<< HEAD
             if withAmplitudes:
                 bot.Es[:] = mJss[I_pass]
                 bot.Ep[:] = mJpp[I_pass]
-=======
-        if fname.endswith('.xls') or fname.endswith('.xlsx'):
-            import pandas
-            kwargs['engine'] = "openpyxl"
-            try:
-                data = pandas.read_excel(fname, **kwargs).values
-            except ValueError as e:
-                print(e)
-                if 'openpyxl' in str(e):
-                    print('install it as `pip install openpyxl`')
-                    raise e
-        else:
-            data = np.loadtxt(fname, **kwargs)
-
-        datalen4 = data.shape[0] // 10
-        minBx = data[datalen4:-datalen4, 1].min()
-        maxBx = data[datalen4:-datalen4, 1].max()
-        minBy = data[datalen4:-datalen4, 2].min()
-        maxBy = data[datalen4:-datalen4, 2].max()
-        p0 = [(maxBx-minBx)/2., PI2/self.L0, 0.3, 1e-4]
-        poptx, pcovx = curve_fit(my_sin,
-                                 data[datalen4:-datalen4, 0],
-                                 data[datalen4:-datalen4, 1],
-                                 p0=p0)
-        if poptx[0] < 0:
-            poptx[0] *= -1
-            poptx[2] += PI
-        p0 = [(maxBy-minBy)/2., PI2/self.L0, 0.3, 1e-4]
-        popty, pcovy = curve_fit(my_sin,
-                                 data[datalen4:-datalen4, 0],
-                                 data[datalen4:-datalen4, 2],
-                                 p0=p0)
-        if popty[0] < 0:
-            popty[0] *= -1
-            popty[2] += PI
-        print(poptx)
-        print(popty)
-        B0x = poptx[0]
-        B0y = popty[0]
-        Kx = B0x * self.L0 / K2B
-        Ky = B0y * self.L0 / K2B
-        lambdaUx = PI2 / poptx[1]
-        lambdaUy = PI2 / popty[1]
-        phase = poptx[2] - popty[2]
-        phaseDeg = phase / PI * 180
-        print("field data in {0}:".format(fname))
-        print("B0x={0:.3f}T, B0y={1:.3f}T".format(B0x, B0y))
-        print("Kx={0:.3f}, Ky={1:.3f}".format(Kx, Ky))
-        print(u"λ_Ux={0:.3f}mm, λ_Uy={1:.3f}mm".format(lambdaUx, lambdaUy))
-        print(u"phase difference = {0:.3f}deg".format(phaseDeg))
-        return data
->>>>>>> 6e5fcff7
 
             if bo is None:
                 bo = bot
@@ -2038,80 +1985,6 @@
         self.K = tmpK
         return np.array(powers)
 
-<<<<<<< HEAD
-=======
-    def multi_electron_stack(self, energy='auto', theta='auto', psi='auto',
-                             harmonic=None, withElectronDivergence=True):
-        """Returns Es and Ep in the shape (energy, theta, psi, [harmonic]).
-        Along the 0th axis (energy) are stored "macro-electrons" that emit at
-        the photon energy given by *energy* (constant or variable) onto the
-        angular mesh given by *theta* and *psi*. The transverse field from each
-        macro-electron gets individual random angular offsets dtheta and dpsi
-        within the emittance distribution if *withElectronDivergence* is True
-        and an individual random shift to gamma within the energy spread.
-        The parameter self.filamentBeam is irrelevant for this method."""
-        if isinstance(energy, str):  # i.e. if 'auto'
-            energy = np.mgrid[self.E_min:self.E_max + 0.5*self.dE:self.dE]
-        nmacroe = 1 if len(np.array(energy).shape) == 0 else len(energy)
-
-        if isinstance(theta, str):
-            theta = np.mgrid[
-                self.Theta_min:self.Theta_max + 0.5*self.dTheta:self.dTheta]
-
-        if isinstance(psi, str):
-            psi = np.mgrid[self.Psi_min:self.Psi_max + 0.5*self.dPsi:self.dPsi]
-
-        if harmonic is None:
-            xH = None
-            tomesh = energy, theta, psi
-        else:
-            tomesh = energy, theta, psi, harmonic
-        mesh = np.meshgrid(*tomesh, indexing='ij')
-        if withElectronDivergence and self.dxprime > 0:
-            dthe = np.random.normal(0, self.dxprime, nmacroe)
-            if harmonic is None:
-                mesh[1][:, ...] += dthe[:, np.newaxis, np.newaxis]
-            else:
-                mesh[1][:, ...] += dthe[:, np.newaxis, np.newaxis, np.newaxis]
-        if withElectronDivergence and self.dzprime > 0:
-            dpsi = np.random.normal(0, self.dzprime, nmacroe)
-            if harmonic is None:
-                mesh[2][:, ...] += dpsi[:, np.newaxis, np.newaxis]
-            else:
-                mesh[2][:, ...] += dpsi[:, np.newaxis, np.newaxis, np.newaxis]
-
-        if self.eEspread > 0:
-            spr = np.random.normal(0, self.eEspread, nmacroe) * self.gamma
-            dgamma = np.zeros_like(mesh[0])
-            if harmonic is None:
-                dgamma[:, ...] = spr[:, np.newaxis, np.newaxis]
-            else:
-                dgamma[:, ...] = spr[:, np.newaxis, np.newaxis, np.newaxis]
-            xdGamma = dgamma.ravel()
-        else:
-            xdGamma = 0
-
-        xE, xTheta, xPsi = mesh[0].ravel(), mesh[1].ravel(), mesh[2].ravel()
-        if harmonic is not None:
-            xH = mesh[3].ravel()
-
-        if harmonic is None:
-            sh = nmacroe, len(theta), len(psi)
-        else:
-            sh = nmacroe, len(theta), len(psi), len(harmonic)
-        res = self.build_I_map(xE, xTheta, xPsi, xH, xdGamma)
-        Es = res[1].reshape(sh)
-        Ep = res[2].reshape(sh)
-        return Es, Ep
-
-    def intensities_on_mesh(self, energy='auto', theta='auto', psi='auto',
-                            harmonic=None,
-                            eSpreadSigmas=3.5, eSpreadNSamples=36):
-        """Returns the Stokes parameters in the shape (energy, theta, psi,
-        [harmonic]), with *theta* being the horizontal mesh angles and *psi*
-        the vertical mesh angles. Each one of the input parameters is a 1D
-        array of an individually selectable length.
->>>>>>> 6e5fcff7
 
 class SourceFromField(IntegratedSource):
     """Dedicated class for the sources based on custom field table."""
@@ -2186,7 +2059,6 @@
             if fname:
                 self.customFieldData = self.read_custom_field(fname, kwargs)
         else:
-<<<<<<< HEAD
             self.customFieldData = None
         self.needReset = True
 
@@ -2197,16 +2069,6 @@
         if fname.endswith('.xls') or fname.endswith('.xlsx'):
             from pandas import read_excel
             data = read_excel(fname, **kwargs).values
-=======
-            iharmonic = None
-        if self.eEspread > 0:
-            spr = np.linspace(-eSpreadSigmas, eSpreadSigmas, eSpreadNSamples)
-            dgamma = self.gamma * spr * self.eEspread
-            wspr = np.exp(-0.5 * spr**2)
-            wspr /= wspr.sum()
-            tomesh.append(dgamma)
-            ispread = len(tomesh)-1
->>>>>>> 6e5fcff7
         else:
             data = np.loadtxt(fname, **kwargs)
         return data
@@ -3362,15 +3224,9 @@
                 rkrel = 1./(1. - dirx*betax - diry*betay - dirz*betaz)
                 eucos *= self.ag[i] * rkrel**2
 
-<<<<<<< HEAD
                 bnx = dirx - betax
                 bny = diry - betay
                 bnz = dirz - betaz
-=======
-        *fixedEnergy* is either None or a value in eV. If *fixedEnergy* is
-        specified, the energy band is not 0.1%BW relative to *fixedEnergy*, as
-        probably expected but is given by (eMax - eMin) of the constructor.
->>>>>>> 6e5fcff7
 
                 dirDotBetaP = dirx*betaPx + diry*betaPy + dirz*betaPz
                 dirDotDmB = dirx*bnx + diry*bny + dirz*bnz
