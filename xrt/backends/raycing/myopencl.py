# -*- coding: utf-8 -*-
r"""
Initialization code of pyopencl.
"""
__author__ = "Konstantin Klementiev, Roman Chernikov"
__date__ = "19 Mar 2017"
import numpy as np
import os
import time
from .. import raycing
import pickle
#import zlib
import sys
try:
    import pyopencl as cl
    cl.get_platforms()
    os.environ['PYOPENCL_COMPILER_OUTPUT'] = '1'
    isOpenCL = True
except Exception:
    isOpenCL = False

try:
    import zmq
    isZMQ = True
except ImportError:
    isZMQ = False

PYVERSION = int(sys.version[0])

__fdir__ = os.path.dirname(__file__)
_DEBUG = 20


class XRT_CL(object):
    def __init__(self, filename=None, targetOpenCL=raycing.targetOpenCL,
                 precisionOpenCL=raycing.precisionOpenCL, kernelsource=None):
        self.kernelsource = kernelsource
        self.cl_filename = filename
        self.lastTargetOpenCL = None
        self.lastPrecisionOpenCL = None
        self.autoTune = True  # TODO: to be set in set_cl
        self.targetTimePerRun = 1.

        self.set_cl(targetOpenCL, precisionOpenCL)
        self.cl_is_blocking = True

    def send_zipped_pickle(self, socket, obj, flags=0, protocol=2):
        """Pickle an object, and zip the pickle before sending it.
           From pyzmq docs"""
        p = pickle.dumps(obj, protocol)
#        z = zlib.compress(p, 0)
        return socket.send(p, flags=flags)

    def recv_zipped_pickle(self, socket, flags=0, protocol=2):
        """inverse of send_zipped_pickle. From pyzmq docs"""
        z = socket.recv(flags)
        kw = {}
        if PYVERSION > 2:  # Python 2 compatibility. Do we need it?
            kw['encoding'] = 'bytes'
#        p = zlib.decompress(z)
        return pickle.loads(z, **kw)

    def set_cl(self, targetOpenCL=raycing.targetOpenCL,
               precisionOpenCL=raycing.precisionOpenCL):
        if (targetOpenCL == self.lastTargetOpenCL) and\
                (precisionOpenCL == self.lastPrecisionOpenCL):
            return
        self.lastTargetOpenCL = targetOpenCL
        self.lastPrecisionOpenCL = precisionOpenCL
        try:
            if ':' in targetOpenCL and isZMQ:
                self.address, self.port = targetOpenCL.split(':')
                if not self.address.startswith('tcp://'):
                    self.address = 'tcp://' + self.address
                print(self.address, self.port)
                self.ZMQcontext = zmq.Context()
                self.ZMQsocket = self.ZMQcontext.socket(zmq.REQ)
                self.ZMQsocket.connect("{0}:{1}".format(self.address,
                                                        self.port))
                self.useZMQ = True
                print("connected")
                self.lastTargetOpenCL = targetOpenCL
            else:
                self.useZMQ = False
        except:
            self.useZMQ = False
#        print("useZMQ:", self.useZMQ)

        if isOpenCL and not self.useZMQ:
            try:
                cl_platforms = cl.get_platforms()
            except:
                targetOpenCL = None
                raise EnvironmentError("Unknown error. OpenCL disabled")
            if isinstance(targetOpenCL, (tuple, list)):
                iDevice = []
                targetOpenCL = list(targetOpenCL)
                if isinstance(targetOpenCL[0], int):
                    nPlatform, nDevice = targetOpenCL
                    platform = cl_platforms[nPlatform]
                    try:
                        dev = platform.get_devices()[nDevice]
                        iDevice.extend([dev])
                    except:
                        pass
                else:
                    for target in targetOpenCL:
                        if isinstance(target, (tuple, list)):
                            target = list(target)
                            if len(target) > 1:
                                nPlatform, nDevice = target
                                platform = cl_platforms[nPlatform]
                                try:
                                    iDevice.extend(
                                        [platform.get_devices()[nDevice]])
                                except:
                                    pass
                            else:
                                nPlatform = target[0]
                                platform = cl_platforms[nPlatform]
                                try:
                                    iDevice.extend(platform.get_devices())
                                except:
                                    pass
            elif isinstance(targetOpenCL, int):
                nPlatform = targetOpenCL
                platform = cl_platforms[nPlatform]
                try:
                    iDevice = platform.get_devices()
                except:
                    pass
            elif isinstance(targetOpenCL, str):
                iDeviceCPU = []
                iDeviceGPU = []
                iDeviceAcc = []
                iDevice = []
                for platform in cl_platforms:
                    if 'mesa' in platform.vendor.lower():
                        continue  # for new Linuxes Mesa provides OpenCL 1.1
                    CPUdevices = []
                    GPUdevices = []
                    AccDevices = []
                    try:  # at old pyopencl versions:
                        CPUdevices =\
                            platform.get_devices(
                                device_type=cl.device_type.CPU)
                        GPUdevices =\
                            platform.get_devices(
                                device_type=cl.device_type.GPU)
                        AccDevices =\
                            platform.get_devices(
                                device_type=cl.device_type.ACCELERATOR)
                    except cl.RuntimeError:
                        pass

                    if len(CPUdevices) > 0:
                        if len(iDeviceCPU) > 0:
                            if CPUdevices[0].vendor == \
                                    CPUdevices[0].platform.vendor:
                                try:
                                    tmpctx = cl.Context(devices=CPUdevices)
                                    iDeviceCPU = CPUdevices
                                except:
                                    pass
                        else:
                            try:
                                tmpctx = cl.Context(devices=CPUdevices)
                                iDeviceCPU.extend(CPUdevices)
                            except:
                                pass
                    for GPUDevice in GPUdevices:
                        try:
                            if ('graphics' in GPUDevice.name.lower() and
                                    'intel' in GPUDevice.vendor.lower()):
                                continue
                            tmpctx = cl.Context(devices=[GPUDevice])
                            if GPUDevice.double_fp_config > 0:
                                iDeviceGPU.extend([GPUDevice])
                        except:
                            pass
                    iDeviceAcc.extend(AccDevices)
                if _DEBUG > 10:
                    print("OpenCL: bulding {0} ...".format(self.cl_filename))
                    print("OpenCL: found {0} CPU{1}".format(
                          len(iDeviceCPU) if len(iDeviceCPU) > 0 else 'none',
                          's' if len(iDeviceCPU) > 1 else ''))
                    print("OpenCL: found {0} GPU{1}".format(
                          len(iDeviceGPU) if len(iDeviceGPU) > 0 else 'none',
                          's' if len(iDeviceGPU) > 1 else ''))
                    print("OpenCL: found {0} other accelerator{1}".format(
                          len(iDeviceAcc) if len(iDeviceAcc) > 0 else 'none',
                          's' if len(iDeviceAcc) > 1 else ''))

                if targetOpenCL.upper().startswith('GPU'):
                    iDevice.extend(iDeviceGPU)
                elif targetOpenCL.upper().startswith('CPU'):
                    iDevice.extend(iDeviceCPU)
                elif targetOpenCL.upper().startswith('ALL'):
                    iDevice.extend(iDeviceGPU)
                    iDevice.extend(iDeviceCPU)
                    iDevice.extend(iDeviceAcc)
                else:  # auto
                    if len(iDeviceGPU) > 0:
                        iDevice = iDeviceGPU
                    elif len(iDeviceAcc) > 0:
                        iDevice = iDeviceAcc
                    else:
                        iDevice = iDeviceCPU
                if len(iDevice) == 0:
                    targetOpenCL = None
                    self.lastTargetOpenCL = targetOpenCL
            else:  # None
                targetOpenCL = None
                self.lastTargetOpenCL = targetOpenCL
        elif not self.useZMQ:
            raise EnvironmentError("Neither pyopencl nor ZMQ are available!")

        if targetOpenCL is not None:
            if _DEBUG > 10 and not self.useZMQ:
                autoStr = "Autos" if isinstance(targetOpenCL, str) else "S"
                for idn, idv in enumerate(iDevice):
                    print("OpenCL for {0}: {1}elected device {2}: {3}".format(
                        self.cl_filename, autoStr, idn, idv.name))

            if self.kernelsource is None:
                cl_file = os.path.join(os.path.dirname(__file__),
                                       self.cl_filename)
                with open(cl_file, 'r') as f:
                    kernelsource = f.read()
            else:
                kernelsource = self.kernelsource
            if precisionOpenCL == 'auto':
                if self.useZMQ:  # TODO: server can work with 32-bit tasks now
                    precisionOpenCL = 'float64'
                else:
                    try:
                        for device in iDevice:
                            if device.double_fp_config == 63:
                                precisionOpenCL = 'float64'
                            else:
                                raise AttributeError
                    except AttributeError:
                        precisionOpenCL = 'float32'
            if _DEBUG > 10:
                print('precisionOpenCL = {0}'.format(precisionOpenCL))
            if precisionOpenCL == 'float64':
                self.cl_precisionF = np.float64
                self.cl_precisionC = np.complex128
                kernelsource = kernelsource.replace('float', 'double')
            elif precisionOpenCL == 'float32':
                self.cl_precisionF = np.float32
                self.cl_precisionC = np.complex64
            else:
                raise ValueError("Unknown precision")
            self.cl_queue = []
            self.cl_ctx = []
            self.cl_program = []
#            self.devices = []
            self.cl_mf = None
            self.run_parallel = self.run_parallel_max
            if not self.useZMQ:
                for device in iDevice:
                    cl_ctx = cl.Context(devices=[device])
                    self.cl_queue.extend([cl.CommandQueue(cl_ctx, device)])
                    self.cl_program.extend(
                        [cl.Program(cl_ctx, kernelsource).build(
                            options=['-I', __fdir__])])
                    self.cl_ctx.extend([cl_ctx])
                self.cl_mf = cl.mem_flags
                if self.autoTune and len(self.cl_ctx) < 2 and\
                        os.name.endswith('nt'):
                    self.run_parallel = self.run_parallel_desktop

    def run_parallel_max(self, kernelName='', scalarArgs=None,
                         slicedROArgs=None, nonSlicedROArgs=None,
                         slicedRWArgs=None, nonSlicedRWArgs=None, dimension=0,
                         complexity=0, signal=None):

        #        print("Complexity", complexity, "; Dimension", dimension)

        if self.useZMQ:
            outgoing_dict = {'kernelName': kernelName,
                             'scalarArgs': scalarArgs,
                             'slicedROArgs': slicedROArgs,
                             'nonSlicedROArgs': nonSlicedROArgs,
                             'slicedRWArgs': slicedRWArgs,
                             'nonSlicedRWArgs': nonSlicedRWArgs,
                             'dimension': dimension,
                             'complexity': complexity}
#            self.ZMQsocket.send_pyobj(outgoing_dict, protocol=0)
#            print(outgoing_dict)
            self.send_zipped_pickle(self.ZMQsocket, outgoing_dict)
            #  Get the reply.
            ret = self.recv_zipped_pickle(self.ZMQsocket)

            if "ERROR" in ret:
                print("Remote server returned error:\n", ret[1])
        else:
            ka_offset = len(scalarArgs) if scalarArgs is not None else 0
            ro_offset = len(slicedROArgs) if slicedROArgs is not None else 0
            ns_offset = len(nonSlicedROArgs) if nonSlicedROArgs is not None else 0
            rw_offset = len(slicedRWArgs) if slicedRWArgs is not None else 0
            rw_pos = ka_offset + ro_offset + ns_offset
            nsrw_pos = ka_offset + ro_offset + ns_offset + rw_offset

            kernel_bufs = []
            global_size = []
            ev_h2d = []
            ev_run = []
            nCU = []
            ndstart = []
            ndslice = []
            ndsize = []
            minWGS = 1e20

            for ictx, ctx in enumerate(self.cl_ctx):
                nCUw = 1
                nCU.extend([nCUw])
                tmpWGS = ctx.devices[0].max_work_group_size
                if tmpWGS < minWGS:
                    minWGS = tmpWGS
                # nCU.extend([ctx.devices[0].max_compute_units*nCUw])

            totalCUs = np.sum(nCU)
            minWGS = 256
            divider = minWGS * totalCUs
            n2f = np.remainder(dimension, divider)
            needResize = False
            # odd dimension performance fix
            if n2f != 0 and dimension > divider:
                oldSize = dimension
                dimension = (np.trunc(dimension/divider) + 1) * divider
                nDiff = int(dimension - oldSize)
                needResize = True

            work_cl_ctx = self.cl_ctx if dimension > totalCUs else [self.cl_ctx[0]]
            nctx = len(work_cl_ctx)

            for ictx, ctx in enumerate(work_cl_ctx):
                ev_h2d.extend([[]])
                kernel_bufs.extend([[]])
                if scalarArgs is not None:
                    kernel_bufs[ictx].extend(scalarArgs)
                ndstart.extend([sum(ndsize)])

                if dimension > 1:
                    if ictx < nctx - 1:
                        ndsize.extend([np.floor(dimension*nCU[ictx]/totalCUs)])
                    else:
                        ndsize.extend([dimension-ndstart[ictx]])
                    ndslice.extend([slice(ndstart[ictx],
                                          ndstart[ictx]+ndsize[ictx])])
                else:
                    ndslice.extend([0])
    # In case each photon has an array of input/output data we define a second
    # dimension
                if slicedROArgs is not None and dimension > 1:
                    for iarg, arg in enumerate(slicedROArgs):
                        newArg = np.concatenate([arg, arg[:nDiff]]) if needResize\
                            else arg
<<<<<<< HEAD
                        secondDim = np.int32(len(newArg) / dimension)
=======
                        secondDim = int(len(newArg) / dimension)
>>>>>>> 099b34c8
                        iSlice = slice(int(ndstart[ictx]*secondDim),
                                       int((ndstart[ictx]+ndsize[ictx])*secondDim))
                        kernel_bufs[ictx].extend([cl.Buffer(
                            self.cl_ctx[ictx], self.cl_mf.READ_ONLY |
                            self.cl_mf.COPY_HOST_PTR, hostbuf=newArg[iSlice])])

                if nonSlicedROArgs is not None:
                    for iarg, arg in enumerate(nonSlicedROArgs):
                        kernel_bufs[ictx].extend([cl.Buffer(
                            self.cl_ctx[ictx], self.cl_mf.READ_ONLY |
                            self.cl_mf.COPY_HOST_PTR, hostbuf=arg)])

                if slicedRWArgs is not None:
                    for iarg, arg in enumerate(slicedRWArgs):
                        newArg = np.concatenate([arg, arg[:nDiff]]) if needResize\
                            else arg
<<<<<<< HEAD
                        secondDim = np.int32(len(newArg) / dimension)
=======
                        secondDim = int(len(newArg) / dimension)
>>>>>>> 099b34c8
                        iSlice = slice(int(ndstart[ictx]*secondDim),
                                       int((ndstart[ictx]+ndsize[ictx])*secondDim))
                        kernel_bufs[ictx].extend([cl.Buffer(
                            self.cl_ctx[ictx], self.cl_mf.READ_WRITE |
                            self.cl_mf.COPY_HOST_PTR, hostbuf=newArg[iSlice])])
<<<<<<< HEAD
                    global_size.extend([(np.int32(ndsize[ictx]),)])
=======
                    global_size.extend([(int(ndsize[ictx]),)])
>>>>>>> 099b34c8
                if nonSlicedRWArgs is not None:
                    for iarg, arg in enumerate(nonSlicedRWArgs):
                        kernel_bufs[ictx].extend([cl.Buffer(
                            self.cl_ctx[ictx], self.cl_mf.READ_WRITE |
                            self.cl_mf.COPY_HOST_PTR, hostbuf=arg)])
                    global_size.extend([np.array([1]).shape])

            local_size = None
            for ictx, ctx in enumerate(work_cl_ctx):
                kernel = getattr(self.cl_program[ictx], kernelName)
                ev_run.extend([kernel(
                    self.cl_queue[ictx],
                    global_size[ictx],
                    local_size,
                    *kernel_bufs[ictx])])

            for iev, ev in enumerate(ev_run):
                status = cl.command_execution_status.to_string(
                    ev.command_execution_status)
                if _DEBUG > 20:
                    print("ctx status {0} {1}".format(iev, status))

            ret = ()

            if slicedRWArgs is not None:
                for ictx, ctx in enumerate(work_cl_ctx):
                    for iarg, arg in enumerate(slicedRWArgs):
                        newArg = np.concatenate([arg, arg[:nDiff]]) if needResize\
                            else arg
<<<<<<< HEAD
                        secondDim = np.int32(len(newArg) / dimension)
=======
                        secondDim = int(len(newArg) / dimension)
>>>>>>> 099b34c8
                        iSlice = slice(int(ndstart[ictx]*secondDim),
                                       int((ndstart[ictx]+ndsize[ictx])*secondDim))
                        cl.enqueue_copy(self.cl_queue[ictx],
                                        slicedRWArgs[iarg][iSlice],
                                        kernel_bufs[ictx][iarg + rw_pos],
                                        is_blocking=self.cl_is_blocking)
                if needResize:
                    for arg in slicedRWArgs:
                        arg = arg[:oldSize]
                ret += tuple(slicedRWArgs)

            if nonSlicedRWArgs is not None:
                for ictx, ctx in enumerate(work_cl_ctx):
                    for iarg, arg in enumerate(nonSlicedRWArgs):
                        cl.enqueue_copy(self.cl_queue[ictx],
                                        nonSlicedRWArgs[iarg],
                                        kernel_bufs[ictx][iarg + nsrw_pos],
                                        is_blocking=self.cl_is_blocking)
                if needResize:
                    for arg in nonSlicedRWArgs:
                        arg = arg[:oldSize]
                ret += tuple(nonSlicedRWArgs)
#        print("Total CL execution time:", time.time() - t0, "s")
        return ret

    def run_parallel_desktop(self, kernelName='', scalarArgs=None,
                             slicedROArgs=None, nonSlicedROArgs=None,
                             slicedRWArgs=None, nonSlicedRWArgs=None,
                             dimension=0, complexity=0, signal=None):

        #        print("Running in GUI-friendly GPGPU mode")
        #        print("Complexity", int(complexity), "; Dimension", dimension)

        if self.useZMQ:
            outgoing_dict = {'kernelName': kernelName,
                             'scalarArgs': scalarArgs,
                             'slicedROArgs': slicedROArgs,
                             'nonSlicedROArgs': nonSlicedROArgs,
                             'slicedRWArgs': slicedRWArgs,
                             'nonSlicedRWArgs': nonSlicedRWArgs,
                             'dimension': dimension,
                             'complexity': complexity}
#            self.ZMQsocket.send_pyobj(outgoing_dict, protocol=0)
            self.send_zipped_pickle(self.ZMQsocket, outgoing_dict)
            #  Get the reply.
            ret = self.recv_zipped_pickle(self.ZMQsocket)
            if "ERROR" in ret:
                print("Remote server returned error:\n", ret[1])
        else:
            ka_offset = len(scalarArgs) if scalarArgs is not None else 0
            ro_offset = len(slicedROArgs) if slicedROArgs is not None else 0
            ns_offset = len(nonSlicedROArgs) if nonSlicedROArgs is not None else 0
            rw_offset = len(slicedRWArgs) if slicedRWArgs is not None else 0
            rw_pos = ka_offset + ro_offset + ns_offset
            nsrw_pos = ka_offset + ro_offset + ns_offset + rw_offset

            kernel_bufs = []
            global_size = []
#            ev_h2d = []
            ev_run = []
            nCU = []
            ndstart = []
#            ndslice = []
            ndsize = []
            minWGS = 1e20

            for ictx, ctx in enumerate(self.cl_ctx):
                nCUw = 1
                nCU.extend([nCUw])
                tmpWGS = ctx.devices[0].max_work_group_size
                if tmpWGS < minWGS:
                    minWGS = tmpWGS

            totalCUs = np.sum(nCU)
            minWGS = 256
            divider = minWGS * totalCUs
            n2f = np.remainder(dimension, divider)
            needResize = False
            # odd dimension performance fix
            if n2f != 0 and dimension > divider:
                oldSize = dimension
                dimension = (np.trunc(dimension/divider) + 1) * divider
                nDiff = int(dimension - oldSize)
                needResize = True

            nsRObuf = []
            nsRWbuf = []

            if nonSlicedROArgs is not None:
                for arg in nonSlicedROArgs:
                    nsRObuf.extend([cl.Buffer(
                        self.cl_ctx[0], self.cl_mf.READ_ONLY |
                        self.cl_mf.COPY_HOST_PTR, hostbuf=arg)])

            if nonSlicedRWArgs is not None:
                for arg in nonSlicedRWArgs:
                    nsRWbuf.extend([cl.Buffer(
                        self.cl_ctx[0], self.cl_mf.READ_WRITE |
                        self.cl_mf.COPY_HOST_PTR, hostbuf=arg)])
                global_size.extend([np.array([1]).shape])

            ret = ()

            # new variable - number of chunks
#            startM = 128 if complexity < 1000 else 32
            startM = np.ceil(32/np.log2(complexity)) if complexity > 0 else 128
            chunksize = int(minWGS*startM)
            ndstart = 0
            isFirstRun = True

            while ndstart < dimension:
                kernel_bufs = []
                global_size = []
                ev_run = []
                nCU = []
                t0 = time.time()

                if scalarArgs is not None:
                    kernel_bufs.extend(scalarArgs)

                if dimension > 1:
                    if ndstart + chunksize < dimension:
                        ndsize = chunksize
                    else:
                        ndsize = dimension - ndstart
#                    ndslice = slice(ndstart, ndstart + ndsize)
                else:
                    break

    # In case each photon has an array of input/output data we define a second
    # dimension
                if slicedROArgs is not None and dimension > 1:
                    for iarg, arg in enumerate(slicedROArgs):
                        newArg = np.concatenate([arg, arg[:nDiff]]) if needResize\
                            else arg
                        secondDim = np.int32(len(newArg) / dimension)
                        iSlice = slice(int(ndstart*secondDim),
                                       int((ndstart+ndsize)*secondDim))
                        kernel_bufs.extend([cl.Buffer(
                            self.cl_ctx[0], self.cl_mf.READ_ONLY |
                            self.cl_mf.COPY_HOST_PTR, hostbuf=newArg[iSlice])])

                if nonSlicedROArgs is not None:
                    for buf in nsRObuf:
                        kernel_bufs.extend([buf])

                if slicedRWArgs is not None:
                    for iarg, arg in enumerate(slicedRWArgs):
                        newArg = np.concatenate([arg, arg[:nDiff]]) if needResize\
                            else arg
                        secondDim = np.int32(len(newArg) / dimension)
                        iSlice = slice(int(ndstart*secondDim),
                                       int((ndstart+ndsize)*secondDim))
                        kernel_bufs.extend([cl.Buffer(
                            self.cl_ctx[0], self.cl_mf.READ_WRITE |
                            self.cl_mf.COPY_HOST_PTR, hostbuf=newArg[iSlice])])
                    global_size.extend([(np.int32(ndsize),)])

                if nonSlicedRWArgs is not None:
                    for buf in nsRWbuf:
                        kernel_bufs.extend([buf])
                    global_size.extend([np.array([1]).shape])
                t1 = time.time()

                local_size = None
                kernel = getattr(self.cl_program[0], kernelName)

                ev_run.extend([kernel(
                    self.cl_queue[0],
                    global_size[0],
                    local_size,
                    *kernel_bufs)])

                for iev, ev in enumerate(ev_run):
                    status = cl.command_execution_status.to_string(
                        ev.command_execution_status)
                    if _DEBUG > 20:
                        print("ctx status {0} {1}".format(iev, status))

                if slicedRWArgs is not None:
                    for iarg, arg in enumerate(slicedRWArgs):
                        newArg = np.concatenate([arg, arg[:nDiff]]) if needResize\
                            else arg
                        secondDim = np.int32(len(newArg) / dimension)
                        iSlice = slice(int(ndstart*secondDim),
                                       int((ndstart+ndsize)*secondDim))
                        cl.enqueue_copy(self.cl_queue[0],
                                        slicedRWArgs[iarg][iSlice],
                                        kernel_bufs[iarg + rw_pos],
                                        is_blocking=self.cl_is_blocking)
                    if needResize:
                        for arg in slicedRWArgs:
                            arg = arg[:oldSize]
#                    ret += tuple(slicedRWArgs)

                if nonSlicedRWArgs is not None:
                    for iarg, arg in enumerate(nonSlicedRWArgs):
                        cl.enqueue_copy(self.cl_queue[0],
                                        nonSlicedRWArgs[iarg],
                                        kernel_bufs[iarg + nsrw_pos],
                                        is_blocking=self.cl_is_blocking)
                    if needResize:
                        for arg in nonSlicedRWArgs:
                            arg = arg[:oldSize]
#                    ret += tuple(nonSlicedRWArgs)

                ndstart += chunksize
                if complexity > 0:
                    pStat = 100 * ndstart / dimension if dimension > ndstart\
                        else 100
                    pStatStr = "{:.2f}% done".format(pStat)
                    if signal is not None:
                        signal.emit((pStatStr, pStat))
                    print(pStatStr)
                t1 = time.time()
                if isFirstRun:
                    tpr = t1 - t0 if t1 > t0 else .1  # protection for div by 0
                    chunksize = int(minWGS * np.ceil(
                            self.targetTimePerRun * startM / tpr))
                    isFirstRun = False

        if slicedRWArgs is not None:
            ret += tuple(slicedRWArgs)

        if nonSlicedRWArgs is not None:
            ret += tuple(nonSlicedRWArgs)
#        print("Total CL execution time:", time.time() - t0, "s")
        return ret<|MERGE_RESOLUTION|>--- conflicted
+++ resolved
@@ -358,11 +358,8 @@
                     for iarg, arg in enumerate(slicedROArgs):
                         newArg = np.concatenate([arg, arg[:nDiff]]) if needResize\
                             else arg
-<<<<<<< HEAD
+
                         secondDim = np.int32(len(newArg) / dimension)
-=======
-                        secondDim = int(len(newArg) / dimension)
->>>>>>> 099b34c8
                         iSlice = slice(int(ndstart[ictx]*secondDim),
                                        int((ndstart[ictx]+ndsize[ictx])*secondDim))
                         kernel_bufs[ictx].extend([cl.Buffer(
@@ -379,21 +376,16 @@
                     for iarg, arg in enumerate(slicedRWArgs):
                         newArg = np.concatenate([arg, arg[:nDiff]]) if needResize\
                             else arg
-<<<<<<< HEAD
+
                         secondDim = np.int32(len(newArg) / dimension)
-=======
-                        secondDim = int(len(newArg) / dimension)
->>>>>>> 099b34c8
                         iSlice = slice(int(ndstart[ictx]*secondDim),
                                        int((ndstart[ictx]+ndsize[ictx])*secondDim))
                         kernel_bufs[ictx].extend([cl.Buffer(
                             self.cl_ctx[ictx], self.cl_mf.READ_WRITE |
                             self.cl_mf.COPY_HOST_PTR, hostbuf=newArg[iSlice])])
-<<<<<<< HEAD
+
                     global_size.extend([(np.int32(ndsize[ictx]),)])
-=======
-                    global_size.extend([(int(ndsize[ictx]),)])
->>>>>>> 099b34c8
+
                 if nonSlicedRWArgs is not None:
                     for iarg, arg in enumerate(nonSlicedRWArgs):
                         kernel_bufs[ictx].extend([cl.Buffer(
@@ -423,11 +415,9 @@
                     for iarg, arg in enumerate(slicedRWArgs):
                         newArg = np.concatenate([arg, arg[:nDiff]]) if needResize\
                             else arg
-<<<<<<< HEAD
+
                         secondDim = np.int32(len(newArg) / dimension)
-=======
-                        secondDim = int(len(newArg) / dimension)
->>>>>>> 099b34c8
+
                         iSlice = slice(int(ndstart[ictx]*secondDim),
                                        int((ndstart[ictx]+ndsize[ictx])*secondDim))
                         cl.enqueue_copy(self.cl_queue[ictx],
